mod tests;
mod utils;

use std::path::{Path, PathBuf};

use anyhow::{Context, Result};
use clap::Parser;
use contest::logger;
use test_framework::TestManager;
use tests::cgroups;

use crate::tests::delete::get_delete_test;
use crate::tests::devices::get_devices_test;
use crate::tests::domainname::get_domainname_tests;
use crate::tests::example::get_example_test;
use crate::tests::fd_control::get_fd_control_test;
use crate::tests::hooks::get_hooks_tests;
use crate::tests::hostname::get_hostname_test;
use crate::tests::intel_rdt::get_intel_rdt_test;
use crate::tests::io_priority::get_io_priority_test;
use crate::tests::kill::get_kill_test;
use crate::tests::lifecycle::{ContainerCreate, ContainerLifecycle};
use crate::tests::linux_masked_paths::get_linux_masked_paths_tests;
use crate::tests::linux_ns_itype::get_ns_itype_tests;
use crate::tests::mounts_recursive::get_mounts_recursive_test;
use crate::tests::no_pivot::get_no_pivot_test;
use crate::tests::pidfile::get_pidfile_test;
use crate::tests::process::get_process_test;
use crate::tests::process_capabilities_fail::get_process_capabilities_fail_test;
use crate::tests::process_oom_score_adj::get_process_oom_score_adj_test;
use crate::tests::process_rlimits::get_process_rlimits_test;
use crate::tests::process_rlimits_fail::get_process_rlimits_fail_test;
use crate::tests::process_user::get_process_user_test;
use crate::tests::readonly_paths::get_ro_paths_test;
use crate::tests::root_readonly_true::get_root_readonly_test;
use crate::tests::rootfs_propagation::get_rootfs_propagation_test;
use crate::tests::scheduler::get_scheduler_test;
use crate::tests::seccomp::get_seccomp_test;
use crate::tests::seccomp_notify::get_seccomp_notify_test;
use crate::tests::sysctl::get_sysctl_test;
use crate::tests::tlb::get_tlb_test;
use crate::tests::uid_mappings::get_uid_mappings_test;
use crate::utils::support::{set_runtime_path, set_runtimetest_path};

#[derive(Parser, Debug)]
#[clap(version = "0.0.1", author = "youki team")]
struct Opts {
    /// Enables debug output
    #[clap(short, long)]
    debug: bool,

    #[clap(subcommand)]
    command: SubCommand,
}

#[derive(Parser, Debug)]
enum SubCommand {
    /// run the integration tests
    Run(Run),
    /// list available integration tests
    List,
}

#[derive(Parser, Debug)]
struct Run {
    /// Path for the container runtime to be tested
    #[clap(long)]
    runtime: PathBuf,
    /// Path for the runtimetest binary, which will be used to run tests inside the container
    #[clap(long)]
    runtimetest: PathBuf,
    /// Selected tests to be run, format should be
    /// space separated groups, eg
    /// -t group1::test1,test3 group2 group3::test5
    #[clap(short, long, num_args(1..), value_delimiter = ' ')]
    tests: Option<Vec<String>>,
}

// parse test string given in commandline option as pair of testgroup name and tests belonging to that
fn parse_tests(tests: &[String]) -> Vec<(&str, Option<Vec<&str>>)> {
    let mut ret = Vec::with_capacity(tests.len());
    for test in tests {
        if test.contains("::") {
            let (mod_name, test_names) = test.split_once("::").unwrap();
            let _tests = test_names.split(',').collect();
            ret.push((mod_name, Some(_tests)));
        } else {
            ret.push((test, None));
        }
    }
    ret
}

fn main() -> Result<()> {
    let opts: Opts = Opts::parse();

    if let Err(e) = logger::init(opts.debug) {
        eprintln!("logger could not be initialized: {e:?}");
    }

    ////////// ANCHOR: register_example_test
    let mut tm = TestManager::new();
    let example = get_example_test();
    tm.add_test_group(Box::new(example));
    ////////// ANCHOR_END: register_example_test

    let cl = ContainerLifecycle::new();
    let cc = ContainerCreate::new();
    let huge_tlb = get_tlb_test();
    let pidfile = get_pidfile_test();
    let ns_itype = get_ns_itype_tests();
    let hooks = get_hooks_tests();
    let cgroup_v1_pids = cgroups::pids::get_test_group();
    let cgroup_v1_cpu = cgroups::cpu::v1::get_test_group();
    let cgroup_v2_cpu = cgroups::cpu::v2::get_test_group();
    let cgroup_v1_memory = cgroups::memory::get_test_group();
    let cgroup_v1_blkio = cgroups::blkio::get_test_group();
    let cgroup_v1_absolute_network = cgroups::network::absolute_network::get_test_group();
    let cgroup_v1_relative_network = cgroups::network::relative_network::get_test_group();
    let seccomp = get_seccomp_test();
    let seccomp_notify = get_seccomp_notify_test();
    let ro_paths = get_ro_paths_test();
    let hostname = get_hostname_test();
    let mounts_recursive = get_mounts_recursive_test();
    let domainname = get_domainname_tests();
    let intel_rdt = get_intel_rdt_test();
    let sysctl = get_sysctl_test();
    let scheduler = get_scheduler_test();
    let io_priority_test = get_io_priority_test();
    let delete = get_delete_test();
    let devices = get_devices_test();
    let root_readonly = get_root_readonly_test();
    let process = get_process_test();
    let process_user = get_process_user_test();
    let process_rlimtis = get_process_rlimits_test();
    let process_rlimits_fail = get_process_rlimits_fail_test();
    let no_pivot = get_no_pivot_test();
    let process_oom_score_adj = get_process_oom_score_adj_test();
    let fd_control = get_fd_control_test();
    let kill = get_kill_test();
    let masked_paths = get_linux_masked_paths_tests();
    let rootfs_propagation = get_rootfs_propagation_test();
<<<<<<< HEAD
    let uid_mappings = get_uid_mappings_test();
=======
    let process_capabilities_fail = get_process_capabilities_fail_test();
>>>>>>> 61c9ae0c

    tm.add_test_group(Box::new(cl));
    tm.add_test_group(Box::new(cc));
    tm.add_test_group(Box::new(huge_tlb));
    tm.add_test_group(Box::new(pidfile));
    tm.add_test_group(Box::new(ns_itype));
    tm.add_test_group(Box::new(hooks));
    tm.add_test_group(Box::new(cgroup_v1_pids));
    tm.add_test_group(Box::new(cgroup_v1_cpu));
    tm.add_test_group(Box::new(cgroup_v2_cpu));
    tm.add_test_group(Box::new(cgroup_v1_memory));
    tm.add_test_group(Box::new(cgroup_v1_absolute_network));
    tm.add_test_group(Box::new(cgroup_v1_blkio));
    tm.add_test_group(Box::new(cgroup_v1_relative_network));
    tm.add_test_group(Box::new(seccomp));
    tm.add_test_group(Box::new(seccomp_notify));
    tm.add_test_group(Box::new(ro_paths));
    tm.add_test_group(Box::new(hostname));
    tm.add_test_group(Box::new(mounts_recursive));
    tm.add_test_group(Box::new(domainname));
    tm.add_test_group(Box::new(intel_rdt));
    tm.add_test_group(Box::new(sysctl));
    tm.add_test_group(Box::new(scheduler));
    tm.add_test_group(Box::new(delete));
    tm.add_test_group(Box::new(devices));
    tm.add_test_group(Box::new(root_readonly));
    tm.add_test_group(Box::new(process));
    tm.add_test_group(Box::new(process_user));
    tm.add_test_group(Box::new(process_rlimtis));
    tm.add_test_group(Box::new(process_rlimits_fail));
    tm.add_test_group(Box::new(no_pivot));
    tm.add_test_group(Box::new(masked_paths));
    tm.add_test_group(Box::new(process_oom_score_adj));
    tm.add_test_group(Box::new(fd_control));
    tm.add_test_group(Box::new(kill));
    tm.add_test_group(Box::new(rootfs_propagation));
<<<<<<< HEAD
    tm.add_test_group(Box::new(uid_mappings));
=======
    tm.add_test_group(Box::new(process_capabilities_fail));
>>>>>>> 61c9ae0c

    tm.add_test_group(Box::new(io_priority_test));
    tm.add_cleanup(Box::new(cgroups::cleanup_v1));
    tm.add_cleanup(Box::new(cgroups::cleanup_v2));

    match opts.command {
        SubCommand::Run(args) => run(args, &tm).context("run tests")?,
        SubCommand::List => list(&tm).context("list tests")?,
    }

    Ok(())
}

fn get_abs_path(rel_path: &Path) -> PathBuf {
    match std::fs::canonicalize(rel_path) {
        // path is relative or resolved correctly
        Ok(path) => path,
        // path is name of program which probably exists in $PATH
        Err(_) => match which::which(rel_path) {
            Ok(path) => path,
            Err(e) => {
                eprintln!("Error in finding path {rel_path:?} : {e}\nexiting.");
                std::process::exit(66);
            }
        },
    }
}

fn run(opts: Run, test_manager: &TestManager) -> Result<()> {
    let runtime_path = get_abs_path(&opts.runtime);
    set_runtime_path(&runtime_path);

    let runtimetest_path = get_abs_path(&opts.runtimetest);
    set_runtimetest_path(&runtimetest_path);

    if let Some(tests) = opts.tests {
        let tests_to_run = parse_tests(&tests);
        test_manager.run_selected(tests_to_run);
    } else {
        test_manager.run_all();
    }

    Ok(())
}

fn list(test_manager: &TestManager) -> Result<()> {
    for test_group in test_manager.tests_groups() {
        println!("{test_group}");
    }

    Ok(())
}<|MERGE_RESOLUTION|>--- conflicted
+++ resolved
@@ -140,11 +140,8 @@
     let kill = get_kill_test();
     let masked_paths = get_linux_masked_paths_tests();
     let rootfs_propagation = get_rootfs_propagation_test();
-<<<<<<< HEAD
+    let process_capabilities_fail = get_process_capabilities_fail_test();
     let uid_mappings = get_uid_mappings_test();
-=======
-    let process_capabilities_fail = get_process_capabilities_fail_test();
->>>>>>> 61c9ae0c
 
     tm.add_test_group(Box::new(cl));
     tm.add_test_group(Box::new(cc));
@@ -181,11 +178,8 @@
     tm.add_test_group(Box::new(fd_control));
     tm.add_test_group(Box::new(kill));
     tm.add_test_group(Box::new(rootfs_propagation));
-<<<<<<< HEAD
+    tm.add_test_group(Box::new(process_capabilities_fail));
     tm.add_test_group(Box::new(uid_mappings));
-=======
-    tm.add_test_group(Box::new(process_capabilities_fail));
->>>>>>> 61c9ae0c
 
     tm.add_test_group(Box::new(io_priority_test));
     tm.add_cleanup(Box::new(cgroups::cleanup_v1));

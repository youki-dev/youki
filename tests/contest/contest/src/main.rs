mod tests;
mod utils;

use std::path::{Path, PathBuf};

use anyhow::{Context, Result};
use clap::Parser;
use contest::logger;
use test_framework::TestManager;
use tests::cgroups;

use crate::tests::delete::get_delete_test;
use crate::tests::devices::get_devices_test;
use crate::tests::domainname::get_domainname_tests;
use crate::tests::example::get_example_test;
use crate::tests::exec::get_exec_test;
use crate::tests::exec_cpu_affinity::get_exec_cpu_affinity_test;
use crate::tests::fd_control::get_fd_control_test;
use crate::tests::hooks::get_hooks_tests;
use crate::tests::hostname::get_hostname_test;
use crate::tests::intel_rdt::get_intel_rdt_test;
use crate::tests::io_priority::get_io_priority_test;
use crate::tests::kill::get_kill_test;
use crate::tests::lifecycle::{ContainerCreate, ContainerLifecycle};
use crate::tests::linux_masked_paths::get_linux_masked_paths_tests;
use crate::tests::linux_ns_itype::get_ns_itype_tests;
use crate::tests::mounts_recursive::get_mounts_recursive_test;
use crate::tests::no_pivot::get_no_pivot_test;
use crate::tests::pidfile::get_pidfile_test;
use crate::tests::process::get_process_test;
use crate::tests::process_capabilities_fail::get_process_capabilities_fail_test;
use crate::tests::process_oom_score_adj::get_process_oom_score_adj_test;
use crate::tests::process_rlimits::get_process_rlimits_test;
use crate::tests::process_rlimits_fail::get_process_rlimits_fail_test;
use crate::tests::process_user::get_process_user_test;
use crate::tests::prohibit_symlink::get_prohibit_symlink_test;
use crate::tests::readonly_paths::get_ro_paths_test;
use crate::tests::root_readonly_true::get_root_readonly_test;
use crate::tests::rootfs_propagation::get_rootfs_propagation_test;
use crate::tests::scheduler::get_scheduler_test;
use crate::tests::seccomp::get_seccomp_test;
use crate::tests::seccomp_notify::get_seccomp_notify_test;
use crate::tests::sysctl::get_sysctl_test;
use crate::tests::tlb::get_tlb_test;
use crate::tests::uid_mappings::get_uid_mappings_test;
use crate::utils::support::{set_runtime_path, set_runtimetest_path};

#[derive(Parser, Debug)]
#[clap(version = "0.0.1", author = "youki team")]
struct Opts {
    /// Enables debug output
    #[clap(short, long)]
    debug: bool,

    #[clap(subcommand)]
    command: SubCommand,
}

#[derive(Parser, Debug)]
enum SubCommand {
    /// run the integration tests
    Run(Run),
    /// list available integration tests
    List,
}

#[derive(Parser, Debug)]
struct Run {
    /// Path for the container runtime to be tested
    #[clap(long)]
    runtime: PathBuf,
    /// Path for the runtimetest binary, which will be used to run tests inside the container
    #[clap(long)]
    runtimetest: PathBuf,
    /// Selected tests to be run, format should be
    /// space separated groups, eg
    /// -t group1::test1,test3 group2 group3::test5
    #[clap(short, long, num_args(1..), value_delimiter = ' ')]
    tests: Option<Vec<String>>,
}

// parse test string given in commandline option as pair of testgroup name and tests belonging to that
fn parse_tests(tests: &[String]) -> Vec<(&str, Option<Vec<&str>>)> {
    let mut ret = Vec::with_capacity(tests.len());
    for test in tests {
        if test.contains("::") {
            let (mod_name, test_names) = test.split_once("::").unwrap();
            let _tests = test_names.split(',').collect();
            ret.push((mod_name, Some(_tests)));
        } else {
            ret.push((test, None));
        }
    }
    ret
}

fn main() -> Result<()> {
    let opts: Opts = Opts::parse();

    if let Err(e) = logger::init(opts.debug) {
        eprintln!("logger could not be initialized: {e:?}");
    }

    ////////// ANCHOR: register_example_test
    let mut tm = TestManager::new();
    let example = get_example_test();
    tm.add_test_group(Box::new(example));
    ////////// ANCHOR_END: register_example_test

    let cl = ContainerLifecycle::new();
    let cc = ContainerCreate::new();
    let huge_tlb = get_tlb_test();
    let pidfile = get_pidfile_test();
    let ns_itype = get_ns_itype_tests();
    let hooks = get_hooks_tests();
    let cgroup_v1_pids = cgroups::pids::get_test_group();
    let cgroup_v1_cpu = cgroups::cpu::v1::get_test_group();
    let cgroup_v2_cpu = cgroups::cpu::v2::get_test_group();
    let cgroup_v1_memory = cgroups::memory::get_test_group();
    let cgroup_v1_blkio = cgroups::blkio::get_test_group();
    let cgroup_v1_absolute_network = cgroups::network::absolute_network::get_test_group();
    let cgroup_v1_relative_network = cgroups::network::relative_network::get_test_group();
    let seccomp = get_seccomp_test();
    let seccomp_notify = get_seccomp_notify_test();
    let ro_paths = get_ro_paths_test();
    let hostname = get_hostname_test();
    let mounts_recursive = get_mounts_recursive_test();
    let domainname = get_domainname_tests();
    let intel_rdt = get_intel_rdt_test();
    let sysctl = get_sysctl_test();
    let scheduler = get_scheduler_test();
    let io_priority_test = get_io_priority_test();
    let delete = get_delete_test();
    let devices = get_devices_test();
    let root_readonly = get_root_readonly_test();
    let process = get_process_test();
    let process_user = get_process_user_test();
    let process_rlimtis = get_process_rlimits_test();
    let process_rlimits_fail = get_process_rlimits_fail_test();
    let no_pivot = get_no_pivot_test();
    let process_oom_score_adj = get_process_oom_score_adj_test();
    let fd_control = get_fd_control_test();
    let kill = get_kill_test();
    let masked_paths = get_linux_masked_paths_tests();
    let rootfs_propagation = get_rootfs_propagation_test();
    let process_capabilities_fail = get_process_capabilities_fail_test();
    let uid_mappings = get_uid_mappings_test();
    let exec_cpu_affinity = get_exec_cpu_affinity_test();
<<<<<<< HEAD
    let exec = get_exec_test();
=======
    let prohibit_symlink = get_prohibit_symlink_test();
>>>>>>> cfb492b0

    tm.add_test_group(Box::new(cl));
    tm.add_test_group(Box::new(cc));
    tm.add_test_group(Box::new(huge_tlb));
    tm.add_test_group(Box::new(pidfile));
    tm.add_test_group(Box::new(ns_itype));
    tm.add_test_group(Box::new(hooks));
    tm.add_test_group(Box::new(cgroup_v1_pids));
    tm.add_test_group(Box::new(cgroup_v1_cpu));
    tm.add_test_group(Box::new(cgroup_v2_cpu));
    tm.add_test_group(Box::new(cgroup_v1_memory));
    tm.add_test_group(Box::new(cgroup_v1_absolute_network));
    tm.add_test_group(Box::new(cgroup_v1_blkio));
    tm.add_test_group(Box::new(cgroup_v1_relative_network));
    tm.add_test_group(Box::new(seccomp));
    tm.add_test_group(Box::new(seccomp_notify));
    tm.add_test_group(Box::new(ro_paths));
    tm.add_test_group(Box::new(hostname));
    tm.add_test_group(Box::new(mounts_recursive));
    tm.add_test_group(Box::new(domainname));
    tm.add_test_group(Box::new(intel_rdt));
    tm.add_test_group(Box::new(sysctl));
    tm.add_test_group(Box::new(scheduler));
    tm.add_test_group(Box::new(delete));
    tm.add_test_group(Box::new(devices));
    tm.add_test_group(Box::new(root_readonly));
    tm.add_test_group(Box::new(process));
    tm.add_test_group(Box::new(process_user));
    tm.add_test_group(Box::new(process_rlimtis));
    tm.add_test_group(Box::new(process_rlimits_fail));
    tm.add_test_group(Box::new(no_pivot));
    tm.add_test_group(Box::new(masked_paths));
    tm.add_test_group(Box::new(process_oom_score_adj));
    tm.add_test_group(Box::new(fd_control));
    tm.add_test_group(Box::new(kill));
    tm.add_test_group(Box::new(rootfs_propagation));
    tm.add_test_group(Box::new(process_capabilities_fail));
    tm.add_test_group(Box::new(uid_mappings));
    tm.add_test_group(Box::new(exec_cpu_affinity));
<<<<<<< HEAD
    tm.add_test_group(Box::new(exec));
=======
    tm.add_test_group(Box::new(prohibit_symlink));

>>>>>>> cfb492b0
    tm.add_test_group(Box::new(io_priority_test));
    tm.add_cleanup(Box::new(cgroups::cleanup_v1));
    tm.add_cleanup(Box::new(cgroups::cleanup_v2));

    match opts.command {
        SubCommand::Run(args) => run(args, &tm).context("run tests")?,
        SubCommand::List => list(&tm).context("list tests")?,
    }

    Ok(())
}

fn get_abs_path(rel_path: &Path) -> PathBuf {
    match std::fs::canonicalize(rel_path) {
        // path is relative or resolved correctly
        Ok(path) => path,
        // path is name of program which probably exists in $PATH
        Err(_) => match which::which(rel_path) {
            Ok(path) => path,
            Err(e) => {
                eprintln!("Error in finding path {rel_path:?} : {e}\nexiting.");
                std::process::exit(66);
            }
        },
    }
}

fn run(opts: Run, test_manager: &TestManager) -> Result<()> {
    let runtime_path = get_abs_path(&opts.runtime);
    set_runtime_path(&runtime_path);

    let runtimetest_path = get_abs_path(&opts.runtimetest);
    set_runtimetest_path(&runtimetest_path);

    if let Some(tests) = opts.tests {
        let tests_to_run = parse_tests(&tests);
        test_manager.run_selected(tests_to_run);
    } else {
        test_manager.run_all();
    }

    Ok(())
}

fn list(test_manager: &TestManager) -> Result<()> {
    for test_group in test_manager.tests_groups() {
        println!("{test_group}");
    }

    Ok(())
}<|MERGE_RESOLUTION|>--- conflicted
+++ resolved
@@ -146,11 +146,8 @@
     let process_capabilities_fail = get_process_capabilities_fail_test();
     let uid_mappings = get_uid_mappings_test();
     let exec_cpu_affinity = get_exec_cpu_affinity_test();
-<<<<<<< HEAD
     let exec = get_exec_test();
-=======
     let prohibit_symlink = get_prohibit_symlink_test();
->>>>>>> cfb492b0
 
     tm.add_test_group(Box::new(cl));
     tm.add_test_group(Box::new(cc));
@@ -190,12 +187,8 @@
     tm.add_test_group(Box::new(process_capabilities_fail));
     tm.add_test_group(Box::new(uid_mappings));
     tm.add_test_group(Box::new(exec_cpu_affinity));
-<<<<<<< HEAD
     tm.add_test_group(Box::new(exec));
-=======
     tm.add_test_group(Box::new(prohibit_symlink));
-
->>>>>>> cfb492b0
     tm.add_test_group(Box::new(io_priority_test));
     tm.add_cleanup(Box::new(cgroups::cleanup_v1));
     tm.add_cleanup(Box::new(cgroups::cleanup_v2));

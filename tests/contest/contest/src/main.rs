mod tests;
mod utils;

use std::path::{Path, PathBuf};

use anyhow::{Context, Result};
use clap::Parser;
use contest::logger;
use test_framework::TestManager;
use tests::cgroups;

use crate::tests::delete::get_delete_test;
use crate::tests::devices::get_devices_test;
use crate::tests::domainname::get_domainname_tests;
use crate::tests::example::get_example_test;
use crate::tests::exec::get_exec_test;
use crate::tests::exec_cpu_affinity::get_exec_cpu_affinity_test;
use crate::tests::fd_control::get_fd_control_test;
use crate::tests::hooks::get_hooks_tests;
use crate::tests::hostname::get_hostname_test;
use crate::tests::intel_rdt::get_intel_rdt_test;
use crate::tests::io_priority::get_io_priority_test;
use crate::tests::kill::get_kill_test;
use crate::tests::lifecycle::{ContainerCreate, ContainerLifecycle};
use crate::tests::linux_masked_paths::get_linux_masked_paths_tests;
use crate::tests::linux_ns_itype::get_ns_itype_tests;
use crate::tests::mounts_recursive::get_mounts_recursive_test;
use crate::tests::no_pivot::get_no_pivot_test;
use crate::tests::personality::get_personality_test;
use crate::tests::pidfile::get_pidfile_test;
use crate::tests::process::get_process_test;
use crate::tests::process_capabilities_fail::get_process_capabilities_fail_test;
use crate::tests::process_oom_score_adj::get_process_oom_score_adj_test;
use crate::tests::process_rlimits::get_process_rlimits_test;
use crate::tests::process_rlimits_fail::get_process_rlimits_fail_test;
use crate::tests::process_user::get_process_user_test;
use crate::tests::prohibit_symlink::get_prohibit_symlink_test;
use crate::tests::readonly_paths::get_ro_paths_test;
use crate::tests::root_readonly_true::get_root_readonly_test;
use crate::tests::rootfs_propagation::get_rootfs_propagation_test;
use crate::tests::scheduler::get_scheduler_test;
use crate::tests::seccomp::get_seccomp_test;
use crate::tests::seccomp_notify::get_seccomp_notify_test;
use crate::tests::sysctl::get_sysctl_test;
use crate::tests::tlb::get_tlb_test;
use crate::tests::uid_mappings::get_uid_mappings_test;
use crate::utils::support::{set_runtime_path, set_runtimetest_path};

#[derive(Parser, Debug)]
#[clap(version = "0.0.1", author = "youki team")]
struct Opts {
    /// Enables debug output
    #[clap(short, long)]
    debug: bool,

    #[clap(subcommand)]
    command: SubCommand,
}

#[derive(Parser, Debug)]
enum SubCommand {
    /// run the integration tests
    Run(Run),
    /// list available integration tests
    List,
}

#[derive(Parser, Debug)]
struct Run {
    /// Path for the container runtime to be tested
    #[clap(long)]
    runtime: PathBuf,
    /// Path for the runtimetest binary, which will be used to run tests inside the container
    #[clap(long)]
    runtimetest: PathBuf,
    /// Selected tests to be run, format should be
    /// space separated groups, eg
    /// -t group1::test1,test3 group2 group3::test5
    #[clap(short, long, num_args(1..), value_delimiter = ' ')]
    tests: Option<Vec<String>>,
}

// parse test string given in commandline option as pair of testgroup name and tests belonging to that
fn parse_tests(tests: &[String]) -> Vec<(&str, Option<Vec<&str>>)> {
    let mut ret = Vec::with_capacity(tests.len());
    for test in tests {
        if test.contains("::") {
            let (mod_name, test_names) = test.split_once("::").unwrap();
            let _tests = test_names.split(',').collect();
            ret.push((mod_name, Some(_tests)));
        } else {
            ret.push((test, None));
        }
    }
    ret
}

fn main() -> Result<()> {
    let opts: Opts = Opts::parse();

    if let Err(e) = logger::init(opts.debug) {
        eprintln!("logger could not be initialized: {e:?}");
    }

    ////////// ANCHOR: register_example_test
    let mut tm = TestManager::new();
    let example = get_example_test();
    tm.add_test_group(Box::new(example));
    ////////// ANCHOR_END: register_example_test

    let cl = ContainerLifecycle::new();
    let cc = ContainerCreate::new();
    let huge_tlb = get_tlb_test();
    let pidfile = get_pidfile_test();
    let ns_itype = get_ns_itype_tests();
    let hooks = get_hooks_tests();
    let cgroup_v1_pids = cgroups::pids::get_test_group();
    let cgroup_v1_cpu = cgroups::cpu::v1::get_test_group();
    let cgroup_v2_cpu = cgroups::cpu::v2::get_test_group();
    let cgroup_v1_memory = cgroups::memory::get_test_group();
    let cgroup_v1_blkio = cgroups::blkio::get_test_group();
    let cgroup_v1_absolute_network = cgroups::network::absolute_network::get_test_group();
    let cgroup_v1_relative_network = cgroups::network::relative_network::get_test_group();
    let seccomp = get_seccomp_test();
    let seccomp_notify = get_seccomp_notify_test();
    let ro_paths = get_ro_paths_test();
    let hostname = get_hostname_test();
    let mounts_recursive = get_mounts_recursive_test();
    let domainname = get_domainname_tests();
    let intel_rdt = get_intel_rdt_test();
    let sysctl = get_sysctl_test();
    let scheduler = get_scheduler_test();
    let io_priority_test = get_io_priority_test();
    let delete = get_delete_test();
    let devices = get_devices_test();
    let root_readonly = get_root_readonly_test();
    let process = get_process_test();
    let process_user = get_process_user_test();
    let process_rlimtis = get_process_rlimits_test();
    let process_rlimits_fail = get_process_rlimits_fail_test();
    let no_pivot = get_no_pivot_test();
    let process_oom_score_adj = get_process_oom_score_adj_test();
    let fd_control = get_fd_control_test();
    let kill = get_kill_test();
    let masked_paths = get_linux_masked_paths_tests();
    let rootfs_propagation = get_rootfs_propagation_test();
    let process_capabilities_fail = get_process_capabilities_fail_test();
    let uid_mappings = get_uid_mappings_test();
    let exec_cpu_affinity = get_exec_cpu_affinity_test();
<<<<<<< HEAD
    let exec = get_exec_test();
=======
    let personality = get_personality_test();
>>>>>>> f81c9f5a
    let prohibit_symlink = get_prohibit_symlink_test();

    tm.add_test_group(Box::new(cl));
    tm.add_test_group(Box::new(cc));
    tm.add_test_group(Box::new(huge_tlb));
    tm.add_test_group(Box::new(pidfile));
    tm.add_test_group(Box::new(ns_itype));
    tm.add_test_group(Box::new(hooks));
    tm.add_test_group(Box::new(cgroup_v1_pids));
    tm.add_test_group(Box::new(cgroup_v1_cpu));
    tm.add_test_group(Box::new(cgroup_v2_cpu));
    tm.add_test_group(Box::new(cgroup_v1_memory));
    tm.add_test_group(Box::new(cgroup_v1_absolute_network));
    tm.add_test_group(Box::new(cgroup_v1_blkio));
    tm.add_test_group(Box::new(cgroup_v1_relative_network));
    tm.add_test_group(Box::new(seccomp));
    tm.add_test_group(Box::new(seccomp_notify));
    tm.add_test_group(Box::new(ro_paths));
    tm.add_test_group(Box::new(hostname));
    tm.add_test_group(Box::new(mounts_recursive));
    tm.add_test_group(Box::new(domainname));
    tm.add_test_group(Box::new(intel_rdt));
    tm.add_test_group(Box::new(sysctl));
    tm.add_test_group(Box::new(scheduler));
    tm.add_test_group(Box::new(delete));
    tm.add_test_group(Box::new(devices));
    tm.add_test_group(Box::new(root_readonly));
    tm.add_test_group(Box::new(process));
    tm.add_test_group(Box::new(process_user));
    tm.add_test_group(Box::new(process_rlimtis));
    tm.add_test_group(Box::new(process_rlimits_fail));
    tm.add_test_group(Box::new(no_pivot));
    tm.add_test_group(Box::new(masked_paths));
    tm.add_test_group(Box::new(process_oom_score_adj));
    tm.add_test_group(Box::new(fd_control));
    tm.add_test_group(Box::new(kill));
    tm.add_test_group(Box::new(rootfs_propagation));
    tm.add_test_group(Box::new(process_capabilities_fail));
    tm.add_test_group(Box::new(uid_mappings));
    tm.add_test_group(Box::new(exec_cpu_affinity));
<<<<<<< HEAD
    tm.add_test_group(Box::new(exec));
=======
    tm.add_test_group(Box::new(personality));
>>>>>>> f81c9f5a
    tm.add_test_group(Box::new(prohibit_symlink));
    tm.add_test_group(Box::new(io_priority_test));
    tm.add_cleanup(Box::new(cgroups::cleanup_v1));
    tm.add_cleanup(Box::new(cgroups::cleanup_v2));

    match opts.command {
        SubCommand::Run(args) => run(args, &tm).context("run tests")?,
        SubCommand::List => list(&tm).context("list tests")?,
    }

    Ok(())
}

fn get_abs_path(rel_path: &Path) -> PathBuf {
    match std::fs::canonicalize(rel_path) {
        // path is relative or resolved correctly
        Ok(path) => path,
        // path is name of program which probably exists in $PATH
        Err(_) => match which::which(rel_path) {
            Ok(path) => path,
            Err(e) => {
                eprintln!("Error in finding path {rel_path:?} : {e}\nexiting.");
                std::process::exit(66);
            }
        },
    }
}

fn run(opts: Run, test_manager: &TestManager) -> Result<()> {
    let runtime_path = get_abs_path(&opts.runtime);
    set_runtime_path(&runtime_path);

    let runtimetest_path = get_abs_path(&opts.runtimetest);
    set_runtimetest_path(&runtimetest_path);

    if let Some(tests) = opts.tests {
        let tests_to_run = parse_tests(&tests);
        test_manager.run_selected(tests_to_run);
    } else {
        test_manager.run_all();
    }

    Ok(())
}

fn list(test_manager: &TestManager) -> Result<()> {
    for test_group in test_manager.tests_groups() {
        println!("{test_group}");
    }

    Ok(())
}<|MERGE_RESOLUTION|>--- conflicted
+++ resolved
@@ -147,11 +147,8 @@
     let process_capabilities_fail = get_process_capabilities_fail_test();
     let uid_mappings = get_uid_mappings_test();
     let exec_cpu_affinity = get_exec_cpu_affinity_test();
-<<<<<<< HEAD
     let exec = get_exec_test();
-=======
     let personality = get_personality_test();
->>>>>>> f81c9f5a
     let prohibit_symlink = get_prohibit_symlink_test();
 
     tm.add_test_group(Box::new(cl));
@@ -192,11 +189,8 @@
     tm.add_test_group(Box::new(process_capabilities_fail));
     tm.add_test_group(Box::new(uid_mappings));
     tm.add_test_group(Box::new(exec_cpu_affinity));
-<<<<<<< HEAD
     tm.add_test_group(Box::new(exec));
-=======
     tm.add_test_group(Box::new(personality));
->>>>>>> f81c9f5a
     tm.add_test_group(Box::new(prohibit_symlink));
     tm.add_test_group(Box::new(io_priority_test));
     tm.add_cleanup(Box::new(cgroups::cleanup_v1));

--- conflicted
+++ resolved
@@ -115,11 +115,8 @@
     let scheduler = get_scheduler_test();
     let io_priority_test = get_io_priority_test();
     let devices = get_devices_test();
-<<<<<<< HEAD
     let root_readonly = get_root_readonly_test();
-=======
     let no_pivot = get_no_pivot_test();
->>>>>>> 6e1a8cf5
 
     tm.add_test_group(Box::new(cl));
     tm.add_test_group(Box::new(cc));
@@ -143,11 +140,8 @@
     tm.add_test_group(Box::new(sysctl));
     tm.add_test_group(Box::new(scheduler));
     tm.add_test_group(Box::new(devices));
-<<<<<<< HEAD
     tm.add_test_group(Box::new(root_readonly));
-=======
     tm.add_test_group(Box::new(no_pivot));
->>>>>>> 6e1a8cf5
 
     tm.add_test_group(Box::new(io_priority_test));
     tm.add_cleanup(Box::new(cgroups::cleanup_v1));

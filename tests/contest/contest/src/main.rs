mod tests;
mod utils;

use std::path::{Path, PathBuf};

use anyhow::{Context, Result};
use clap::Parser;
use contest::logger;
use test_framework::TestManager;
use tests::cgroups;

use crate::tests::devices::get_devices_test;
use crate::tests::domainname::get_domainname_tests;
use crate::tests::example::get_example_test;
use crate::tests::hooks::get_hooks_tests;
use crate::tests::hostname::get_hostname_test;
use crate::tests::intel_rdt::get_intel_rdt_test;
use crate::tests::io_priority::get_io_priority_test;
use crate::tests::lifecycle::{ContainerCreate, ContainerLifecycle};
use crate::tests::linux_ns_itype::get_ns_itype_tests;
use crate::tests::mounts_recursive::get_mounts_recursive_test;
use crate::tests::no_pivot::get_no_pivot_test;
use crate::tests::pidfile::get_pidfile_test;
use crate::tests::process_rlimits::get_process_rlimits_test;
use crate::tests::readonly_paths::get_ro_paths_test;
use crate::tests::root_readonly_true::get_root_readonly_test;
use crate::tests::scheduler::get_scheduler_test;
use crate::tests::seccomp::get_seccomp_test;
use crate::tests::seccomp_notify::get_seccomp_notify_test;
use crate::tests::sysctl::get_sysctl_test;
use crate::tests::tlb::get_tlb_test;
use crate::utils::support::{set_runtime_path, set_runtimetest_path};

#[derive(Parser, Debug)]
#[clap(version = "0.0.1", author = "youki team")]
struct Opts {
    /// Enables debug output
    #[clap(short, long)]
    debug: bool,

    #[clap(subcommand)]
    command: SubCommand,
}

#[derive(Parser, Debug)]
enum SubCommand {
    /// run the integration tests
    Run(Run),
    /// list available integration tests
    List,
}

#[derive(Parser, Debug)]
struct Run {
    /// Path for the container runtime to be tested
    #[clap(long)]
    runtime: PathBuf,
    /// Path for the runtimetest binary, which will be used to run tests inside the container
    #[clap(long)]
    runtimetest: PathBuf,
    /// Selected tests to be run, format should be
    /// space separated groups, eg
    /// -t group1::test1,test3 group2 group3::test5
    #[clap(short, long, num_args(1..), value_delimiter = ' ')]
    tests: Option<Vec<String>>,
}

// parse test string given in commandline option as pair of testgroup name and tests belonging to that
fn parse_tests(tests: &[String]) -> Vec<(&str, Option<Vec<&str>>)> {
    let mut ret = Vec::with_capacity(tests.len());
    for test in tests {
        if test.contains("::") {
            let (mod_name, test_names) = test.split_once("::").unwrap();
            let _tests = test_names.split(',').collect();
            ret.push((mod_name, Some(_tests)));
        } else {
            ret.push((test, None));
        }
    }
    ret
}

fn main() -> Result<()> {
    let opts: Opts = Opts::parse();

    if let Err(e) = logger::init(opts.debug) {
        eprintln!("logger could not be initialized: {e:?}");
    }

    ////////// ANCHOR: register_example_test
    let mut tm = TestManager::new();
    let example = get_example_test();
    tm.add_test_group(Box::new(example));
    ////////// ANCHOR_END: register_example_test

    let cl = ContainerLifecycle::new();
    let cc = ContainerCreate::new();
    let huge_tlb = get_tlb_test();
    let pidfile = get_pidfile_test();
    let ns_itype = get_ns_itype_tests();
    let hooks = get_hooks_tests();
    let cgroup_v1_pids = cgroups::pids::get_test_group();
    let cgroup_v1_cpu = cgroups::cpu::v1::get_test_group();
    let cgroup_v2_cpu = cgroups::cpu::v2::get_test_group();
    let cgroup_v1_memory = cgroups::memory::get_test_group();
    let cgroup_v1_network = cgroups::network::get_test_group();
    let cgroup_v1_blkio = cgroups::blkio::get_test_group();
    let seccomp = get_seccomp_test();
    let seccomp_notify = get_seccomp_notify_test();
    let ro_paths = get_ro_paths_test();
    let hostname = get_hostname_test();
    let mounts_recursive = get_mounts_recursive_test();
    let domainname = get_domainname_tests();
    let intel_rdt = get_intel_rdt_test();
    let sysctl = get_sysctl_test();
    let scheduler = get_scheduler_test();
    let io_priority_test = get_io_priority_test();
    let devices = get_devices_test();
<<<<<<< HEAD
    let root_readonly = get_root_readonly_test();
=======
    let process_rlimtis = get_process_rlimits_test();
>>>>>>> 5a9e78fe
    let no_pivot = get_no_pivot_test();

    tm.add_test_group(Box::new(cl));
    tm.add_test_group(Box::new(cc));
    tm.add_test_group(Box::new(huge_tlb));
    tm.add_test_group(Box::new(pidfile));
    tm.add_test_group(Box::new(ns_itype));
    tm.add_test_group(Box::new(hooks));
    tm.add_test_group(Box::new(cgroup_v1_pids));
    tm.add_test_group(Box::new(cgroup_v1_cpu));
    tm.add_test_group(Box::new(cgroup_v2_cpu));
    tm.add_test_group(Box::new(cgroup_v1_memory));
    tm.add_test_group(Box::new(cgroup_v1_network));
    tm.add_test_group(Box::new(cgroup_v1_blkio));
    tm.add_test_group(Box::new(seccomp));
    tm.add_test_group(Box::new(seccomp_notify));
    tm.add_test_group(Box::new(ro_paths));
    tm.add_test_group(Box::new(hostname));
    tm.add_test_group(Box::new(mounts_recursive));
    tm.add_test_group(Box::new(domainname));
    tm.add_test_group(Box::new(intel_rdt));
    tm.add_test_group(Box::new(sysctl));
    tm.add_test_group(Box::new(scheduler));
    tm.add_test_group(Box::new(devices));
<<<<<<< HEAD
    tm.add_test_group(Box::new(root_readonly));
=======
    tm.add_test_group(Box::new(process_rlimtis));
>>>>>>> 5a9e78fe
    tm.add_test_group(Box::new(no_pivot));

    tm.add_test_group(Box::new(io_priority_test));
    tm.add_cleanup(Box::new(cgroups::cleanup_v1));
    tm.add_cleanup(Box::new(cgroups::cleanup_v2));

    match opts.command {
        SubCommand::Run(args) => run(args, &tm).context("run tests")?,
        SubCommand::List => list(&tm).context("list tests")?,
    }

    Ok(())
}

fn get_abs_path(rel_path: &Path) -> PathBuf {
    match std::fs::canonicalize(rel_path) {
        // path is relative or resolved correctly
        Ok(path) => path,
        // path is name of program which probably exists in $PATH
        Err(_) => match which::which(rel_path) {
            Ok(path) => path,
            Err(e) => {
                eprintln!("Error in finding path {rel_path:?} : {e}\nexiting.");
                std::process::exit(66);
            }
        },
    }
}

fn run(opts: Run, test_manager: &TestManager) -> Result<()> {
    let runtime_path = get_abs_path(&opts.runtime);
    set_runtime_path(&runtime_path);

    let runtimetest_path = get_abs_path(&opts.runtimetest);
    set_runtimetest_path(&runtimetest_path);

    if let Some(tests) = opts.tests {
        let tests_to_run = parse_tests(&tests);
        test_manager.run_selected(tests_to_run);
    } else {
        test_manager.run_all();
    }

    Ok(())
}

fn list(test_manager: &TestManager) -> Result<()> {
    for test_group in test_manager.tests_groups() {
        println!("{test_group}");
    }

    Ok(())
}<|MERGE_RESOLUTION|>--- conflicted
+++ resolved
@@ -116,11 +116,8 @@
     let scheduler = get_scheduler_test();
     let io_priority_test = get_io_priority_test();
     let devices = get_devices_test();
-<<<<<<< HEAD
     let root_readonly = get_root_readonly_test();
-=======
     let process_rlimtis = get_process_rlimits_test();
->>>>>>> 5a9e78fe
     let no_pivot = get_no_pivot_test();
 
     tm.add_test_group(Box::new(cl));
@@ -145,11 +142,8 @@
     tm.add_test_group(Box::new(sysctl));
     tm.add_test_group(Box::new(scheduler));
     tm.add_test_group(Box::new(devices));
-<<<<<<< HEAD
     tm.add_test_group(Box::new(root_readonly));
-=======
     tm.add_test_group(Box::new(process_rlimtis));
->>>>>>> 5a9e78fe
     tm.add_test_group(Box::new(no_pivot));
 
     tm.add_test_group(Box::new(io_priority_test));

[package]
name = "contest"
version = "0.1.0"
edition = "2024"

[dependencies]
anyhow = "1.0"
flate2 = "1.1"
libcgroups = { path = "../../../crates/libcgroups" }
libcontainer = { path = "../../../crates/libcontainer" }
nix = "0.29.0"
num_cpus = "1.17"
oci-spec = { version = "0.8.3", features = ["runtime"] }
once_cell = "1.21.3"
pnet_datalink = "0.35.0"
procfs = "0.17.0"
rand = "0.9.2"
serde = { version = "1.0", features = ["derive"] }
serde_json = "1.0"
tar = "0.4"
test_framework = { path = "../test_framework" }
uuid = "1.16"
which = "8.0.0"
tempfile = "3"
scopeguard = "1.2.0"
<<<<<<< HEAD
tracing = { version = "0.1.41", features = ["attributes"] }
tracing-subscriber = { version = "0.3.20", features = ["json", "env-filter"] }
=======
tracing = { version = "0.1.43", features = ["attributes"]}
tracing-subscriber = { version = "0.3.22", features = ["json", "env-filter"] }
>>>>>>> 77d462b2
regex = "1"

[dependencies.clap]
version = "4.5.13"
default-features = false
features = [
    "std",
    "suggestions",
    "derive",
    "cargo",
    "help",
    "usage",
    "error-context",
]<|MERGE_RESOLUTION|>--- conflicted
+++ resolved
@@ -23,13 +23,8 @@
 which = "8.0.0"
 tempfile = "3"
 scopeguard = "1.2.0"
-<<<<<<< HEAD
-tracing = { version = "0.1.41", features = ["attributes"] }
-tracing-subscriber = { version = "0.3.20", features = ["json", "env-filter"] }
-=======
-tracing = { version = "0.1.43", features = ["attributes"]}
+tracing = { version = "0.1.43", features = ["attributes"] }
 tracing-subscriber = { version = "0.3.22", features = ["json", "env-filter"] }
->>>>>>> 77d462b2
 regex = "1"
 
 [dependencies.clap]

use std::fs::{self, read_dir};
use std::os::linux::fs::MetadataExt;
use std::os::unix::fs::{FileTypeExt, PermissionsExt};
use std::path::Path;

use anyhow::{bail, Result};
use libc::{getgid, getuid};
use nix::errno::Errno;
use nix::libc;
use nix::sys::utsname;
use nix::unistd::getcwd;
use oci_spec::runtime::IOPriorityClass::{self, IoprioClassBe, IoprioClassIdle, IoprioClassRt};
use oci_spec::runtime::{LinuxDevice, LinuxDeviceType, LinuxSchedulerPolicy, Spec};

use crate::utils::{self, test_read_access, test_write_access};

////////// ANCHOR: example_hello_world
pub fn hello_world(_spec: &Spec) {
    println!("Hello world");
}
////////// ANCHOR_END: example_hello_world

pub fn validate_readonly_paths(spec: &Spec) {
    let linux = spec.linux().as_ref().unwrap();
    let ro_paths = match linux.readonly_paths() {
        Some(p) => p,
        None => {
            eprintln!("in readonly paths, expected some readonly paths to be set, found none");
            return;
        }
    };

    if ro_paths.is_empty() {
        return;
    }

    // TODO when https://github.com/rust-lang/rust/issues/86442 stabilizes,
    // change manual matching of i32 to e.kind() and match statement
    for path in ro_paths {
        if let std::io::Result::Err(e) = test_read_access(path) {
            let errno = Errno::from_raw(e.raw_os_error().unwrap());
            // In the integration tests we test for both existing and non-existing readonly paths
            // to be specified in the spec, so we allow ENOENT here
            if errno == Errno::ENOENT {
                /* This is expected */
            } else {
                eprintln!(
                    "in readonly paths, error in testing read access for path {path} : {e:?}"
                );
                return;
            }
        } else {
            /* Expected */
        }

        if let std::io::Result::Err(e) = test_write_access(path) {
            let errno = Errno::from_raw(e.raw_os_error().unwrap());
            // In the integration tests we test for both existing and non-existing readonly paths
            // being specified in the spec, so we allow ENOENT, and we expect EROFS as the paths
            // should be read-only
            if errno == Errno::ENOENT || errno == Errno::EROFS {
                /* This is expected */
            } else {
                eprintln!(
                    "in readonly paths, error in testing write access for path {path} : {e:?}"
                );
                return;
            }
        } else {
            eprintln!("in readonly paths, path {path} expected to not be writable, found writable");
            return;
        }
    }
}

pub fn validate_hostname(spec: &Spec) {
    if let Some(expected_hostname) = spec.hostname() {
        if expected_hostname.is_empty() {
            // Skipping empty hostname
            return;
        }
        let actual_hostname = nix::unistd::gethostname().expect("failed to get current hostname");
        let actual_hostname = actual_hostname.to_str().unwrap();
        if actual_hostname != expected_hostname {
            eprintln!(
                "Unexpected hostname, expected: {expected_hostname:?} found: {actual_hostname:?}"
            );
        }
    }
}

pub fn validate_domainname(spec: &Spec) {
    if let Some(expected_domainname) = spec.domainname() {
        if expected_domainname.is_empty() {
            return;
        }

        let uname_info = utsname::uname().unwrap();
        let actual_domainname = uname_info.domainname();
        if actual_domainname.to_str().unwrap() != expected_domainname {
            eprintln!(
                "Unexpected domainname, expected: {:?} found: {:?}",
                expected_domainname,
                actual_domainname.to_str().unwrap()
            );
        }
    }
}

// Run argument test recursively for files after base_dir
fn do_test_mounts_recursive(base_dir: &Path, test_fn: &dyn Fn(&Path) -> Result<()>) -> Result<()> {
    let dirs = read_dir(base_dir).unwrap();
    for dir in dirs {
        let dir = dir.unwrap();
        let f_type = dir.file_type().unwrap();
        if f_type.is_dir() {
            do_test_mounts_recursive(dir.path().as_path(), test_fn)?;
        }

        if f_type.is_file() {
            test_fn(dir.path().as_path())?;
        }
    }

    Ok(())
}

pub fn validate_mounts_recursive(spec: &Spec) {
    if let Some(mounts) = spec.mounts() {
        for mount in mounts {
            if let Some(options) = mount.options() {
                for option in options {
                    match option.as_str() {
                        "rro" => {
                            if let Err(e) =
                                do_test_mounts_recursive(mount.destination(), &|test_file_path| {
                                    if utils::test_write_access(test_file_path.to_str().unwrap())
                                        .is_ok()
                                    {
                                        // Return Err if writeable
                                        bail!(
                                            "path {:?} expected to be read-only, found writable",
                                            test_file_path
                                        );
                                    }
                                    Ok(())
                                })
                            {
                                eprintln!("error in testing rro recursive mounting : {e}");
                            }
                        }
                        "rrw" => {
                            if let Err(e) =
                                do_test_mounts_recursive(mount.destination(), &|test_file_path| {
                                    if utils::test_write_access(test_file_path.to_str().unwrap())
                                        .is_err()
                                    {
                                        // Return Err if not writeable
                                        bail!(
                                            "path {:?} expected to be  writable, found read-only",
                                            test_file_path
                                        );
                                    }
                                    Ok(())
                                })
                            {
                                eprintln!("error in testing rro recursive mounting : {e}");
                            }
                        }
                        "rnoexec" => {
                            if let Err(e) = do_test_mounts_recursive(
                                mount.destination(),
                                &|test_file_path| {
                                    if utils::test_file_executable(test_file_path.to_str().unwrap())
                                        .is_ok()
                                    {
                                        bail!("path {:?} expected to be not executable, found executable", test_file_path);
                                    }
                                    Ok(())
                                },
                            ) {
                                eprintln!("error in testing rnoexec recursive mounting: {e}");
                            }
                        }
                        "rexec" => {
                            if let Err(e) = do_test_mounts_recursive(
                                mount.destination(),
                                &|test_file_path| {
                                    if let Err(ee) = utils::test_file_executable(
                                        test_file_path.to_str().unwrap(),
                                    ) {
                                        bail!("path {:?} expected to be executable, found not executable, error: {ee}", test_file_path);
                                    }
                                    Ok(())
                                },
                            ) {
                                eprintln!("error in testing rexec recursive mounting: {e}");
                            }
                        }
                        "rdiratime" => {
                            println!("test_dir_update_access_time: {mount:?}");
                            let rest = utils::test_dir_update_access_time(
                                mount.destination().to_str().unwrap(),
                            );
                            if let Err(e) = rest {
                                eprintln!("error in testing rdiratime recursive mounting: {e}");
                            }
                        }
                        "rnodiratime" => {
                            println!("test_dir_not_update_access_time: {mount:?}");
                            let rest = utils::test_dir_not_update_access_time(
                                mount.destination().to_str().unwrap(),
                            );
                            if let Err(e) = rest {
                                eprintln!("error in testing rnodiratime recursive mounting: {e}");
                            }
                        }
                        "rdev" => {
                            println!("test_device_access: {mount:?}");
                            let rest =
                                utils::test_device_access(mount.destination().to_str().unwrap());
                            if let Err(e) = rest {
                                eprintln!("error in testing rdev recursive mounting: {e}");
                            }
                        }
                        "rnodev" => {
                            println!("test_device_unaccess: {mount:?}");
                            let rest =
                                utils::test_device_unaccess(mount.destination().to_str().unwrap());
                            if rest.is_ok() {
                                // because /rnodev/null device not access,so rest is err
                                eprintln!("error in testing rnodev recursive mounting");
                            }
                        }
                        "rrelatime" => {
                            println!("rrelatime: {mount:?}");
                            if let Err(e) = utils::test_mount_releatime_option(
                                mount.destination().to_str().unwrap(),
                            ) {
                                eprintln!("path expected to be rrelatime, found not rrelatime, error: {e}");
                            }
                        }
                        "rnorelatime" => {
                            println!("rnorelatime: {mount:?}");
                            if let Err(e) = utils::test_mount_noreleatime_option(
                                mount.destination().to_str().unwrap(),
                            ) {
                                eprintln!("path expected to be rnorelatime, found not rnorelatime, error: {e}");
                            }
                        }
                        "rnoatime" => {
                            println!("rnoatime: {mount:?}");
                            if let Err(e) = utils::test_mount_rnoatime_option(
                                mount.destination().to_str().unwrap(),
                            ) {
                                eprintln!(
                                    "path expected to be rnoatime, found not rnoatime, error: {e}"
                                );
                            }
                        }
                        "rstrictatime" => {
                            println!("rstrictatime: {mount:?}");
                            if let Err(e) = utils::test_mount_rstrictatime_option(
                                mount.destination().to_str().unwrap(),
                            ) {
                                eprintln!("path expected to be rstrictatime, found not rstrictatime, error: {e}");
                            }
                        }
                        "rnosymfollow" => {
                            if let Err(e) = utils::test_mount_rnosymfollow_option(
                                mount.destination().to_str().unwrap(),
                            ) {
                                eprintln!("path expected to be rnosymfollow, found not rnosymfollow, error: {e}");
                            }
                        }
                        "rsymfollow" => {
                            if let Err(e) = utils::test_mount_rsymfollow_option(
                                mount.destination().to_str().unwrap(),
                            ) {
                                eprintln!("path expected to be rsymfollow, found not rsymfollow, error: {e}");
                            }
                        }
                        "rsuid" => {
                            if let Err(e) = utils::test_mount_rsuid_option(
                                mount.destination().to_str().unwrap(),
                            ) {
                                eprintln!("path expected to be rsuid, found not rsuid, error: {e}");
                            }
                        }
                        _ => {}
                    }
                }
            }
        }
    }
}

pub fn validate_seccomp(spec: &Spec) {
    let linux = spec.linux().as_ref().unwrap();
    if linux.seccomp().is_some() {
        if let Err(errno) = getcwd() {
            if errno != Errno::EPERM {
                eprintln!(
                    "'getcwd()' failed with unexpected error code '{errno}', expected  'EPERM'"
                );
            }
        } else {
            eprintln!(
                "'getcwd()' syscall succeeded. It was expected to fail due to seccomp policies."
            );
        }
    }
}

pub fn validate_sysctl(spec: &Spec) {
    let linux = spec.linux().as_ref().unwrap();
    if let Some(expected_linux_sysctl) = linux.sysctl() {
        for (key, expected_value) in expected_linux_sysctl {
            let key_path = Path::new("/proc/sys").join(key.replace('.', "/"));
            let actual_value = match fs::read(&key_path) {
                Ok(actual_value_bytes) => String::from_utf8_lossy(&actual_value_bytes)
                    .trim()
                    .to_string(),
                Err(e) => {
                    return eprintln!(
                        "error due to fail to read the file {key_path:?}, error: {e}"
                    );
                }
            };
            if &actual_value != expected_value {
                eprintln!(
                    "Unexpected kernel parameter, expected: {expected_value} found: {actual_value}"
                );
            }
        }
    }
}

pub fn validate_scheduler_policy(spec: &Spec) {
    let proc = spec.process().as_ref().unwrap();
    let sc = proc.scheduler().as_ref().unwrap();
    println!("schedule is {:?}", spec);
    let mut get_sched_attr = nc::sched_attr_t {
        size: 0,
        sched_policy: 0,
        sched_flags: 0,
        sched_nice: 0,
        sched_priority: 0,
        sched_runtime: 0,
        sched_deadline: 0,
        sched_period: 0,
        sched_util_min: 0,
        sched_util_max: 0,
    };
    unsafe {
        match nc::sched_getattr(0, &mut get_sched_attr, 0) {
            Ok(_) => {
                println!("sched_getattr get success");
            }
            Err(e) => {
                return eprintln!("error due to fail to get sched attr error: {e}");
            }
        };
    }
    println!("get_sched_attr is {:?}", get_sched_attr);
    let sp = get_sched_attr.sched_policy;
    let want_sp: u32 = match *sc.policy() {
        LinuxSchedulerPolicy::SchedOther => 0,
        LinuxSchedulerPolicy::SchedFifo => 1,
        LinuxSchedulerPolicy::SchedRr => 2,
        LinuxSchedulerPolicy::SchedBatch => 3,
        LinuxSchedulerPolicy::SchedIso => 4,
        LinuxSchedulerPolicy::SchedIdle => 5,
        LinuxSchedulerPolicy::SchedDeadline => 6,
    };
    println!("want_sp {:?}", want_sp);
    if sp != want_sp {
        return eprintln!("error due to sched_policy want {want_sp}, got {sp}");
    }
    let sn = get_sched_attr.sched_nice;
    let want_sn = sc.nice().unwrap();
    if sn != want_sn {
        eprintln!("error due to sched_nice want {want_sn}, got {sn}")
    }
}

pub fn validate_devices(spec: &Spec) {
    let linux = spec.linux().as_ref().unwrap();
    if let Some(devices) = linux.devices() {
        for (i, device) in devices.iter().enumerate() {
            validate_device(
                device,
                &format!(
                    "{} (linux.devices[{}])",
                    device.path().as_path().to_str().unwrap(),
                    i
                ),
            );
        }
    }
}

fn validate_device(device: &LinuxDevice, description: &str) {
    let file_data = match fs::metadata(device.path()) {
        Ok(data) => data,
        Err(e) => {
            if e.kind() == std::io::ErrorKind::NotFound {
                eprintln!(
                    "error due to device not being present in path: {:?}",
                    device.path()
                );
            } else {
                eprintln!(
                    "error due to fail to get metadata for device path {:?}, error: {}",
                    device.path(),
                    e
                );
            }
            return;
        }
    };

    let mut expected_type = device.typ();
    if expected_type == LinuxDeviceType::U {
        expected_type = LinuxDeviceType::C;
    }

    let file_type = file_data.file_type();
    let actual_type = if file_type.is_char_device() {
        LinuxDeviceType::C
    } else if file_type.is_block_device() {
        LinuxDeviceType::B
    } else if file_type.is_fifo() {
        LinuxDeviceType::P
    } else {
        LinuxDeviceType::U
    };

    if actual_type != expected_type {
        eprintln!("error due to device type want {expected_type:?}, got {actual_type:?}");
    }

    if actual_type != LinuxDeviceType::P {
        let dev = file_data.st_rdev();
        let major = (dev >> 8) & 0xfff;
        let minor = (dev & 0xff) | ((dev >> 12) & 0xfff00);
        if major != device.major() as u64 {
            eprintln!(
                "error due to device major want {}, got {}",
                device.major(),
                major
            );
        }
        if minor != device.minor() as u64 {
            eprintln!(
                "error due to device minor want {}, got {}",
                device.minor(),
                minor
            );
        }
    }

    let expected_permissions = device.file_mode();
    if let Some(expected) = expected_permissions {
        let actual_permissions = file_data.permissions().mode() & 0o777;
        if actual_permissions != expected {
            eprintln!(
                "error due to device file mode want {expected:?}, got {actual_permissions:?}"
            );
        }
    }

    if description == "/dev/console (default device)" {
        eprintln!("we need the major/minor from the controlling TTY");
    }

    if let Some(expected_uid) = device.uid() {
        if file_data.st_uid() != expected_uid {
            eprintln!(
                "error due to device uid want {}, got {}",
                expected_uid,
                file_data.st_uid()
            );
        }
    }

    if let Some(expected_gid) = device.gid() {
        if file_data.st_gid() != expected_gid {
            eprintln!(
                "error due to device gid want {}, got {}",
                expected_gid,
                file_data.st_gid()
            );
        }
    }
}

pub fn test_io_priority_class(spec: &Spec, io_priority_class: IOPriorityClass) {
    let io_priority_spec = spec
        .process()
        .as_ref()
        .unwrap()
        .io_priority()
        .as_ref()
        .unwrap();
    if io_priority_spec.class() != io_priority_class {
        let io_class = io_priority_spec.class();
        return eprintln!("error io_priority class want {io_priority_class:?}, got {io_class:?}");
    }

    let io_priority_who_progress: libc::c_int = 1;
    let io_priority_who_pid = 0;
    let res = unsafe {
        libc::syscall(
            libc::SYS_ioprio_get,
            io_priority_who_progress,
            io_priority_who_pid,
        )
    };
    if let Err(e) = Errno::result(res) {
        return eprintln!("error ioprio_get error {e}");
    }

    // ref: https://docs.kernel.org/block/ioprio.html
    let class = res as u16 >> 13;
    let priority = res as u16 & 0xFF;

    let expected_class = match io_priority_class {
        IoprioClassRt => 1,
        IoprioClassBe => 2,
        IoprioClassIdle => 3,
    };
    if class != expected_class {
        return eprintln!(
            "error ioprio_get class expected {io_priority_class:?} ({expected_class}), got {class}"
        );
    }

    // these number mappings are arbitrary, we set the priority in test cases io_priority_test.rs file
    let expected_priority = match io_priority_class {
        IoprioClassRt => 1,
        IoprioClassBe => 2,
        IoprioClassIdle => 3,
    };
    if priority != expected_priority {
        eprintln!("error ioprio_get expected priority {expected_priority:?}, got {priority}")
    }
}

<<<<<<< HEAD
pub fn validate_process_user(spec: &Spec) {
    let process = spec.process().as_ref().unwrap();

    let uid = unsafe { getuid() };
    let gid = unsafe { getgid() };
    let current_umask = unsafe { libc::umask(0) };
    unsafe { libc::umask(current_umask) };

    if process.user().uid().ne(&uid) {
        eprintln!(
            "error due to uid want {}, got {}",
            process.user().uid(),
            uid
        )
    }

    if process.user().gid().ne(&gid) {
        eprintln!(
            "error due to gid want {}, got {}",
            process.user().gid(),
            gid
        )
    }

    if let Err(e) = utils::test_additional_gids(process.user().additional_gids().as_ref().unwrap())
    {
        eprintln!("error additional gids {e}");
    }

    if process.user().umask().unwrap().ne(&current_umask) {
        eprintln!(
            "error due to gid want {}, got {}",
            process.user().umask().unwrap(),
            current_umask
        )
=======
// the validate_rootfs function is used to validate the rootfs of the container is
// as expected. This function is used in the no_pivot test to validate the rootfs
pub fn validate_rootfs() {
    // list the first level directories in the rootfs
    let mut entries = fs::read_dir("/")
        .unwrap()
        .filter_map(|entry| {
            entry.ok().and_then(|e| {
                let path = e.path();
                if path.is_dir() {
                    path.file_name()
                        .and_then(|name| name.to_str().map(|s| s.to_owned()))
                } else {
                    None
                }
            })
        })
        .collect::<Vec<String>>();
    // sort the entries to make the test deterministic
    entries.sort();

    // this is the list of directories that we expect to find in the rootfs
    let mut expected = vec![
        "bin", "dev", "etc", "home", "proc", "root", "sys", "tmp", "usr", "var",
    ];
    // sort the expected entries to make the test deterministic
    expected.sort();

    // compare the expected entries with the actual entries
    if entries != expected {
        eprintln!("error due to rootfs want {expected:?}, got {entries:?}");
>>>>>>> 6e1a8cf5
    }
}<|MERGE_RESOLUTION|>--- conflicted
+++ resolved
@@ -547,7 +547,7 @@
     }
 }
 
-<<<<<<< HEAD
+
 pub fn validate_process_user(spec: &Spec) {
     let process = spec.process().as_ref().unwrap();
 
@@ -583,7 +583,9 @@
             process.user().umask().unwrap(),
             current_umask
         )
-=======
+    }
+}
+
 // the validate_rootfs function is used to validate the rootfs of the container is
 // as expected. This function is used in the no_pivot test to validate the rootfs
 pub fn validate_rootfs() {
@@ -615,6 +617,5 @@
     // compare the expected entries with the actual entries
     if entries != expected {
         eprintln!("error due to rootfs want {expected:?}, got {entries:?}");
->>>>>>> 6e1a8cf5
     }
 }
--- conflicted
+++ resolved
@@ -548,7 +548,6 @@
     }
 }
 
-<<<<<<< HEAD
 pub fn test_validate_root_readonly(spec: &Spec) {
     let root = spec.root().as_ref().unwrap();
     if root.readonly().unwrap() {
@@ -578,7 +577,6 @@
     }
 }
 
-=======
 pub fn validate_process_rlimits(spec: &Spec) {
     let process = spec.process().as_ref().unwrap();
     let spec_rlimits: &Vec<PosixRlimit> = process.rlimits().as_ref().unwrap();
@@ -626,7 +624,6 @@
     }
 }
 
->>>>>>> 5a9e78fe
 // the validate_rootfs function is used to validate the rootfs of the container is
 // as expected. This function is used in the no_pivot test to validate the rootfs
 pub fn validate_rootfs() {

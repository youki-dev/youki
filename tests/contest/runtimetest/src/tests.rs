use std::env;
use std::fs::{self, read_dir};
use std::os::linux::fs::MetadataExt;
use std::os::unix::fs::{FileTypeExt, PermissionsExt};
use std::path::Path;

use anyhow::{bail, Result};
use nix::errno::Errno;
use nix::libc;
use nix::sys::resource::{getrlimit, Resource};
use nix::sys::stat::{umask, Mode};
use nix::sys::utsname;
use nix::unistd::{getcwd, getgid, getgroups, getuid, Gid, Uid};
use oci_spec::runtime::IOPriorityClass::{self, IoprioClassBe, IoprioClassIdle, IoprioClassRt};
use oci_spec::runtime::{
    LinuxDevice, LinuxDeviceType, LinuxSchedulerPolicy, PosixRlimit, PosixRlimitType, Spec,
};

use crate::utils::{self, test_read_access, test_write_access};

////////// ANCHOR: example_hello_world
pub fn hello_world(_spec: &Spec) {
    println!("Hello world");
}
////////// ANCHOR_END: example_hello_world

pub fn validate_readonly_paths(spec: &Spec) {
    let linux = spec.linux().as_ref().unwrap();
    let ro_paths = match linux.readonly_paths() {
        Some(p) => p,
        None => {
            eprintln!("in readonly paths, expected some readonly paths to be set, found none");
            return;
        }
    };

    if ro_paths.is_empty() {
        return;
    }

    // TODO when https://github.com/rust-lang/rust/issues/86442 stabilizes,
    // change manual matching of i32 to e.kind() and match statement
    for path in ro_paths {
        if let std::io::Result::Err(e) = test_read_access(path) {
            let errno = Errno::from_raw(e.raw_os_error().unwrap());
            // In the integration tests we test for both existing and non-existing readonly paths
            // to be specified in the spec, so we allow ENOENT here
            if errno == Errno::ENOENT {
                /* This is expected */
            } else {
                eprintln!(
                    "in readonly paths, error in testing read access for path {path} : {e:?}"
                );
                return;
            }
        } else {
            /* Expected */
        }

        if let std::io::Result::Err(e) = test_write_access(path) {
            let errno = Errno::from_raw(e.raw_os_error().unwrap());
            // In the integration tests we test for both existing and non-existing readonly paths
            // being specified in the spec, so we allow ENOENT, and we expect EROFS as the paths
            // should be read-only
            if errno == Errno::ENOENT || errno == Errno::EROFS {
                /* This is expected */
            } else {
                eprintln!(
                    "in readonly paths, error in testing write access for path {path} : {e:?}"
                );
                return;
            }
        } else {
            eprintln!("in readonly paths, path {path} expected to not be writable, found writable");
            return;
        }
    }
}

pub fn validate_hostname(spec: &Spec) {
    if let Some(expected_hostname) = spec.hostname() {
        if expected_hostname.is_empty() {
            // Skipping empty hostname
            return;
        }
        let actual_hostname = nix::unistd::gethostname().expect("failed to get current hostname");
        let actual_hostname = actual_hostname.to_str().unwrap();
        if actual_hostname != expected_hostname {
            eprintln!(
                "Unexpected hostname, expected: {expected_hostname:?} found: {actual_hostname:?}"
            );
        }
    }
}

pub fn validate_domainname(spec: &Spec) {
    if let Some(expected_domainname) = spec.domainname() {
        if expected_domainname.is_empty() {
            return;
        }

        let uname_info = utsname::uname().unwrap();
        let actual_domainname = uname_info.domainname();
        if actual_domainname.to_str().unwrap() != expected_domainname {
            eprintln!(
                "Unexpected domainname, expected: {:?} found: {:?}",
                expected_domainname,
                actual_domainname.to_str().unwrap()
            );
        }
    }
}

// Run argument test recursively for files after base_dir
fn do_test_mounts_recursive(base_dir: &Path, test_fn: &dyn Fn(&Path) -> Result<()>) -> Result<()> {
    let dirs = read_dir(base_dir).unwrap();
    for dir in dirs {
        let dir = dir.unwrap();
        let f_type = dir.file_type().unwrap();
        if f_type.is_dir() {
            do_test_mounts_recursive(dir.path().as_path(), test_fn)?;
        }

        if f_type.is_file() {
            test_fn(dir.path().as_path())?;
        }
    }

    Ok(())
}

pub fn validate_mounts_recursive(spec: &Spec) {
    if let Some(mounts) = spec.mounts() {
        for mount in mounts {
            if let Some(options) = mount.options() {
                for option in options {
                    match option.as_str() {
                        "rro" => {
                            if let Err(e) =
                                do_test_mounts_recursive(mount.destination(), &|test_file_path| {
                                    if utils::test_write_access(test_file_path.to_str().unwrap())
                                        .is_ok()
                                    {
                                        // Return Err if writeable
                                        bail!(
                                            "path {:?} expected to be read-only, found writable",
                                            test_file_path
                                        );
                                    }
                                    Ok(())
                                })
                            {
                                eprintln!("error in testing rro recursive mounting : {e}");
                            }
                        }
                        "rrw" => {
                            if let Err(e) =
                                do_test_mounts_recursive(mount.destination(), &|test_file_path| {
                                    if utils::test_write_access(test_file_path.to_str().unwrap())
                                        .is_err()
                                    {
                                        // Return Err if not writeable
                                        bail!(
                                            "path {:?} expected to be  writable, found read-only",
                                            test_file_path
                                        );
                                    }
                                    Ok(())
                                })
                            {
                                eprintln!("error in testing rro recursive mounting : {e}");
                            }
                        }
                        "rnoexec" => {
                            if let Err(e) = do_test_mounts_recursive(
                                mount.destination(),
                                &|test_file_path| {
                                    if utils::test_file_executable(test_file_path.to_str().unwrap())
                                        .is_ok()
                                    {
                                        bail!("path {:?} expected to be not executable, found executable", test_file_path);
                                    }
                                    Ok(())
                                },
                            ) {
                                eprintln!("error in testing rnoexec recursive mounting: {e}");
                            }
                        }
                        "rexec" => {
                            if let Err(e) = do_test_mounts_recursive(
                                mount.destination(),
                                &|test_file_path| {
                                    if let Err(ee) = utils::test_file_executable(
                                        test_file_path.to_str().unwrap(),
                                    ) {
                                        bail!("path {:?} expected to be executable, found not executable, error: {ee}", test_file_path);
                                    }
                                    Ok(())
                                },
                            ) {
                                eprintln!("error in testing rexec recursive mounting: {e}");
                            }
                        }
                        "rdiratime" => {
                            println!("test_dir_update_access_time: {mount:?}");
                            let rest = utils::test_dir_update_access_time(
                                mount.destination().to_str().unwrap(),
                            );
                            if let Err(e) = rest {
                                eprintln!("error in testing rdiratime recursive mounting: {e}");
                            }
                        }
                        "rnodiratime" => {
                            println!("test_dir_not_update_access_time: {mount:?}");
                            let rest = utils::test_dir_not_update_access_time(
                                mount.destination().to_str().unwrap(),
                            );
                            if let Err(e) = rest {
                                eprintln!("error in testing rnodiratime recursive mounting: {e}");
                            }
                        }
                        "rdev" => {
                            println!("test_device_access: {mount:?}");
                            let rest =
                                utils::test_device_access(mount.destination().to_str().unwrap());
                            if let Err(e) = rest {
                                eprintln!("error in testing rdev recursive mounting: {e}");
                            }
                        }
                        "rnodev" => {
                            println!("test_device_unaccess: {mount:?}");
                            let rest =
                                utils::test_device_unaccess(mount.destination().to_str().unwrap());
                            if rest.is_ok() {
                                // because /rnodev/null device not access,so rest is err
                                eprintln!("error in testing rnodev recursive mounting");
                            }
                        }
                        "rrelatime" => {
                            println!("rrelatime: {mount:?}");
                            if let Err(e) = utils::test_mount_releatime_option(
                                mount.destination().to_str().unwrap(),
                            ) {
                                eprintln!("path expected to be rrelatime, found not rrelatime, error: {e}");
                            }
                        }
                        "rnorelatime" => {
                            println!("rnorelatime: {mount:?}");
                            if let Err(e) = utils::test_mount_noreleatime_option(
                                mount.destination().to_str().unwrap(),
                            ) {
                                eprintln!("path expected to be rnorelatime, found not rnorelatime, error: {e}");
                            }
                        }
                        "rnoatime" => {
                            println!("rnoatime: {mount:?}");
                            if let Err(e) = utils::test_mount_rnoatime_option(
                                mount.destination().to_str().unwrap(),
                            ) {
                                eprintln!(
                                    "path expected to be rnoatime, found not rnoatime, error: {e}"
                                );
                            }
                        }
                        "rstrictatime" => {
                            println!("rstrictatime: {mount:?}");
                            if let Err(e) = utils::test_mount_rstrictatime_option(
                                mount.destination().to_str().unwrap(),
                            ) {
                                eprintln!("path expected to be rstrictatime, found not rstrictatime, error: {e}");
                            }
                        }
                        "rnosymfollow" => {
                            if let Err(e) = utils::test_mount_rnosymfollow_option(
                                mount.destination().to_str().unwrap(),
                            ) {
                                eprintln!("path expected to be rnosymfollow, found not rnosymfollow, error: {e}");
                            }
                        }
                        "rsymfollow" => {
                            if let Err(e) = utils::test_mount_rsymfollow_option(
                                mount.destination().to_str().unwrap(),
                            ) {
                                eprintln!("path expected to be rsymfollow, found not rsymfollow, error: {e}");
                            }
                        }
                        "rsuid" => {
                            if let Err(e) = utils::test_mount_rsuid_option(
                                mount.destination().to_str().unwrap(),
                            ) {
                                eprintln!("path expected to be rsuid, found not rsuid, error: {e}");
                            }
                        }
                        _ => {}
                    }
                }
            }
        }
    }
}

pub fn validate_seccomp(spec: &Spec) {
    let linux = spec.linux().as_ref().unwrap();
    if linux.seccomp().is_some() {
        if let Err(errno) = getcwd() {
            if errno != Errno::EPERM {
                eprintln!(
                    "'getcwd()' failed with unexpected error code '{errno}', expected  'EPERM'"
                );
            }
        } else {
            eprintln!(
                "'getcwd()' syscall succeeded. It was expected to fail due to seccomp policies."
            );
        }
    }
}

pub fn validate_sysctl(spec: &Spec) {
    let linux = spec.linux().as_ref().unwrap();
    if let Some(expected_linux_sysctl) = linux.sysctl() {
        for (key, expected_value) in expected_linux_sysctl {
            let key_path = Path::new("/proc/sys").join(key.replace('.', "/"));
            let actual_value = match fs::read(&key_path) {
                Ok(actual_value_bytes) => String::from_utf8_lossy(&actual_value_bytes)
                    .trim()
                    .to_string(),
                Err(e) => {
                    return eprintln!(
                        "error due to fail to read the file {key_path:?}, error: {e}"
                    );
                }
            };
            if &actual_value != expected_value {
                eprintln!(
                    "Unexpected kernel parameter, expected: {expected_value} found: {actual_value}"
                );
            }
        }
    }
}

pub fn validate_scheduler_policy(spec: &Spec) {
    let proc = spec.process().as_ref().unwrap();
    let sc = proc.scheduler().as_ref().unwrap();
    println!("schedule is {:?}", spec);
    let mut get_sched_attr = nc::sched_attr_t {
        size: 0,
        sched_policy: 0,
        sched_flags: 0,
        sched_nice: 0,
        sched_priority: 0,
        sched_runtime: 0,
        sched_deadline: 0,
        sched_period: 0,
        sched_util_min: 0,
        sched_util_max: 0,
    };
    unsafe {
        match nc::sched_getattr(0, &mut get_sched_attr, 0) {
            Ok(_) => {
                println!("sched_getattr get success");
            }
            Err(e) => {
                return eprintln!("error due to fail to get sched attr error: {e}");
            }
        };
    }
    println!("get_sched_attr is {:?}", get_sched_attr);
    let sp = get_sched_attr.sched_policy;
    let want_sp: u32 = match *sc.policy() {
        LinuxSchedulerPolicy::SchedOther => 0,
        LinuxSchedulerPolicy::SchedFifo => 1,
        LinuxSchedulerPolicy::SchedRr => 2,
        LinuxSchedulerPolicy::SchedBatch => 3,
        LinuxSchedulerPolicy::SchedIso => 4,
        LinuxSchedulerPolicy::SchedIdle => 5,
        LinuxSchedulerPolicy::SchedDeadline => 6,
    };
    println!("want_sp {:?}", want_sp);
    if sp != want_sp {
        return eprintln!("error due to sched_policy want {want_sp}, got {sp}");
    }
    let sn = get_sched_attr.sched_nice;
    let want_sn = sc.nice().unwrap();
    if sn != want_sn {
        eprintln!("error due to sched_nice want {want_sn}, got {sn}")
    }
}

pub fn validate_devices(spec: &Spec) {
    let linux = spec.linux().as_ref().unwrap();
    if let Some(devices) = linux.devices() {
        for (i, device) in devices.iter().enumerate() {
            validate_device(
                device,
                &format!(
                    "{} (linux.devices[{}])",
                    device.path().as_path().to_str().unwrap(),
                    i
                ),
            );
        }
    }
}

fn validate_device(device: &LinuxDevice, description: &str) {
    let file_data = match fs::metadata(device.path()) {
        Ok(data) => data,
        Err(e) => {
            if e.kind() == std::io::ErrorKind::NotFound {
                eprintln!(
                    "error due to device not being present in path: {:?}",
                    device.path()
                );
            } else {
                eprintln!(
                    "error due to fail to get metadata for device path {:?}, error: {}",
                    device.path(),
                    e
                );
            }
            return;
        }
    };

    let mut expected_type = device.typ();
    if expected_type == LinuxDeviceType::U {
        expected_type = LinuxDeviceType::C;
    }

    let file_type = file_data.file_type();
    let actual_type = if file_type.is_char_device() {
        LinuxDeviceType::C
    } else if file_type.is_block_device() {
        LinuxDeviceType::B
    } else if file_type.is_fifo() {
        LinuxDeviceType::P
    } else {
        LinuxDeviceType::U
    };

    if actual_type != expected_type {
        eprintln!("error due to device type want {expected_type:?}, got {actual_type:?}");
    }

    if actual_type != LinuxDeviceType::P {
        let dev = file_data.st_rdev();
        let major = (dev >> 8) & 0xfff;
        let minor = (dev & 0xff) | ((dev >> 12) & 0xfff00);
        if major != device.major() as u64 {
            eprintln!(
                "error due to device major want {}, got {}",
                device.major(),
                major
            );
        }
        if minor != device.minor() as u64 {
            eprintln!(
                "error due to device minor want {}, got {}",
                device.minor(),
                minor
            );
        }
    }

    let expected_permissions = device.file_mode();
    if let Some(expected) = expected_permissions {
        let actual_permissions = file_data.permissions().mode() & 0o777;
        if actual_permissions != expected {
            eprintln!(
                "error due to device file mode want {expected:?}, got {actual_permissions:?}"
            );
        }
    }

    if description == "/dev/console (default device)" {
        eprintln!("we need the major/minor from the controlling TTY");
    }

    if let Some(expected_uid) = device.uid() {
        if file_data.st_uid() != expected_uid {
            eprintln!(
                "error due to device uid want {}, got {}",
                expected_uid,
                file_data.st_uid()
            );
        }
    }

    if let Some(expected_gid) = device.gid() {
        if file_data.st_gid() != expected_gid {
            eprintln!(
                "error due to device gid want {}, got {}",
                expected_gid,
                file_data.st_gid()
            );
        }
    }
}

pub fn test_io_priority_class(spec: &Spec, io_priority_class: IOPriorityClass) {
    let io_priority_spec = spec
        .process()
        .as_ref()
        .unwrap()
        .io_priority()
        .as_ref()
        .unwrap();
    if io_priority_spec.class() != io_priority_class {
        let io_class = io_priority_spec.class();
        return eprintln!("error io_priority class want {io_priority_class:?}, got {io_class:?}");
    }

    let io_priority_who_progress: libc::c_int = 1;
    let io_priority_who_pid = 0;
    let res = unsafe {
        libc::syscall(
            libc::SYS_ioprio_get,
            io_priority_who_progress,
            io_priority_who_pid,
        )
    };
    if let Err(e) = Errno::result(res) {
        return eprintln!("error ioprio_get error {e}");
    }

    // ref: https://docs.kernel.org/block/ioprio.html
    let class = res as u16 >> 13;
    let priority = res as u16 & 0xFF;

    let expected_class = match io_priority_class {
        IoprioClassRt => 1,
        IoprioClassBe => 2,
        IoprioClassIdle => 3,
    };
    if class != expected_class {
        return eprintln!(
            "error ioprio_get class expected {io_priority_class:?} ({expected_class}), got {class}"
        );
    }

    // these number mappings are arbitrary, we set the priority in test cases io_priority_test.rs file
    let expected_priority = match io_priority_class {
        IoprioClassRt => 1,
        IoprioClassBe => 2,
        IoprioClassIdle => 3,
    };
    if priority != expected_priority {
        eprintln!("error ioprio_get expected priority {expected_priority:?}, got {priority}")
    }
}

<<<<<<< HEAD
pub fn validate_process(spec: &Spec) {
    let process = spec.process().as_ref().unwrap();

    if process.cwd().ne(&getcwd().unwrap()) {
        eprintln!(
            "error due to spec cwd want {:?}, got {:?}",
            process.cwd(),
            getcwd().unwrap()
        )
    }

    for env_str in process.env().as_ref().unwrap().iter() {
        match env_str.split_once("=") {
            Some((env_key, env_val)) => {
                if env::var(env_key).unwrap() != env_val {
                    eprintln!(
                        "error due to spec environment value of {:?} want {:?}, got {:?}",
                        env_key,
                        env::var(env_key).unwrap(),
                        env_val
                    )
                }
            }
            None => {
                eprintln!("spec env value is not correct")
            }
        }
    }
=======
pub fn validate_process_user(spec: &Spec) {
    let process = spec.process().as_ref().unwrap();
    let expected_uid = Uid::from(process.user().uid());
    let expected_gid = Gid::from(process.user().gid());
    let expected_umask = Mode::from_bits(process.user().umask().unwrap()).unwrap();

    let uid = getuid();
    let gid = getgid();
    // The umask function not only gets the current mask, but also has the ability to set a new mask,
    // so we need to set it back after getting the latest value.
    let current_umask = umask(nix::sys::stat::Mode::empty());
    umask(current_umask);

    if expected_uid != uid {
        eprintln!("error due to uid want {}, got {}", expected_uid, uid)
    }

    if expected_gid != gid {
        eprintln!("error due to gid want {}, got {}", expected_gid, gid)
    }

    if let Err(e) = validate_additional_gids(process.user().additional_gids().as_ref().unwrap()) {
        eprintln!("error additional gids {e}");
    }

    if expected_umask != current_umask {
        eprintln!(
            "error due to umask want {:?}, got {:?}",
            expected_umask, current_umask
        )
    }
}

// validate_additional_gids function is used to validate additional groups of user
fn validate_additional_gids(expected_gids: &Vec<u32>) -> Result<()> {
    let current_gids = getgroups().unwrap();

    if expected_gids.len() != current_gids.len() {
        bail!(
            "error : additional group mismatch, want {:?}, got {:?}",
            expected_gids,
            current_gids
        );
    }

    for gid in expected_gids {
        if !current_gids.contains(&Gid::from_raw(*gid)) {
            bail!(
                "error : additional gid {} is not in current groups, expected {:?}, got {:?}",
                gid,
                expected_gids,
                current_gids
            );
        }
    }

    Ok(())
>>>>>>> d5d5fadf
}

pub fn validate_process_rlimits(spec: &Spec) {
    let process = spec.process().as_ref().unwrap();
    let spec_rlimits: &Vec<PosixRlimit> = process.rlimits().as_ref().unwrap();

    for spec_rlimit in spec_rlimits.iter() {
        let (soft_limit, hard_limit) = getrlimit(change_resource_type(spec_rlimit.typ())).unwrap();
        if spec_rlimit.hard() != hard_limit {
            eprintln!(
                "error type of {:?} hard rlimit expected {:?} , got {:?}",
                spec_rlimit.typ(),
                spec_rlimit.hard(),
                hard_limit
            )
        }

        if spec_rlimit.soft() != soft_limit {
            eprintln!(
                "error type of {:?} soft rlimit expected {:?} , got {:?}",
                spec_rlimit.typ(),
                spec_rlimit.soft(),
                soft_limit
            )
        }
    }
}

fn change_resource_type(resource_type: PosixRlimitType) -> Resource {
    match resource_type {
        PosixRlimitType::RlimitCpu => Resource::RLIMIT_CPU,
        PosixRlimitType::RlimitFsize => Resource::RLIMIT_FSIZE,
        PosixRlimitType::RlimitData => Resource::RLIMIT_DATA,
        PosixRlimitType::RlimitStack => Resource::RLIMIT_STACK,
        PosixRlimitType::RlimitCore => Resource::RLIMIT_CORE,
        PosixRlimitType::RlimitRss => Resource::RLIMIT_RSS,
        PosixRlimitType::RlimitNproc => Resource::RLIMIT_NPROC,
        PosixRlimitType::RlimitNofile => Resource::RLIMIT_NOFILE,
        PosixRlimitType::RlimitMemlock => Resource::RLIMIT_MEMLOCK,
        PosixRlimitType::RlimitAs => Resource::RLIMIT_AS,
        PosixRlimitType::RlimitLocks => Resource::RLIMIT_LOCKS,
        PosixRlimitType::RlimitSigpending => Resource::RLIMIT_SIGPENDING,
        PosixRlimitType::RlimitMsgqueue => Resource::RLIMIT_MSGQUEUE,
        PosixRlimitType::RlimitNice => Resource::RLIMIT_NICE,
        PosixRlimitType::RlimitRtprio => Resource::RLIMIT_RTPRIO,
        PosixRlimitType::RlimitRttime => Resource::RLIMIT_RTTIME,
    }
}

// the validate_rootfs function is used to validate the rootfs of the container is
// as expected. This function is used in the no_pivot test to validate the rootfs
pub fn validate_rootfs() {
    // list the first level directories in the rootfs
    let mut entries = fs::read_dir("/")
        .unwrap()
        .filter_map(|entry| {
            entry.ok().and_then(|e| {
                let path = e.path();
                if path.is_dir() {
                    path.file_name()
                        .and_then(|name| name.to_str().map(|s| s.to_owned()))
                } else {
                    None
                }
            })
        })
        .collect::<Vec<String>>();
    // sort the entries to make the test deterministic
    entries.sort();

    // this is the list of directories that we expect to find in the rootfs
    let mut expected = vec![
        "bin", "dev", "etc", "home", "proc", "root", "sys", "tmp", "usr", "var",
    ];
    // sort the expected entries to make the test deterministic
    expected.sort();

    // compare the expected entries with the actual entries
    if entries != expected {
        eprintln!("error due to rootfs want {expected:?}, got {entries:?}");
    }
}<|MERGE_RESOLUTION|>--- conflicted
+++ resolved
@@ -551,7 +551,6 @@
     }
 }
 
-<<<<<<< HEAD
 pub fn validate_process(spec: &Spec) {
     let process = spec.process().as_ref().unwrap();
 
@@ -580,7 +579,8 @@
             }
         }
     }
-=======
+}
+
 pub fn validate_process_user(spec: &Spec) {
     let process = spec.process().as_ref().unwrap();
     let expected_uid = Uid::from(process.user().uid());
@@ -638,7 +638,6 @@
     }
 
     Ok(())
->>>>>>> d5d5fadf
 }
 
 pub fn validate_process_rlimits(spec: &Spec) {

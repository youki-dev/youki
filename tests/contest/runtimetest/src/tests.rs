--- conflicted
+++ resolved
@@ -1027,7 +1027,6 @@
     validate_id_mappings(expected_gid_mappings, "/proc/self/gid_map", "gid_mappings");
 }
 
-<<<<<<< HEAD
 pub fn validate_time_offsets(spec: &Spec) {
     let linux = spec.linux().as_ref().unwrap();
     let time_offsets_mapping = linux.time_offsets();
@@ -1088,7 +1087,10 @@
                 }
             }
             _ => {}
-=======
+        }
+    }
+}
+
 pub fn validate_net_devices(spec: &Spec) {
     let mut socket = Socket::new(NETLINK_ROUTE).unwrap();
     socket.bind_auto().unwrap();
@@ -1156,7 +1158,6 @@
                     );
                 }
             }
->>>>>>> f60f4178
         }
     }
 }
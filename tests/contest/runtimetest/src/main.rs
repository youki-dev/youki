mod tests;
mod utils;

use std::env;
use std::path::PathBuf;

use oci_spec::runtime::IOPriorityClass::{IoprioClassBe, IoprioClassIdle, IoprioClassRt};
use oci_spec::runtime::Spec;

const SPEC_PATH: &str = "/config.json";

fn get_spec() -> Spec {
    let path = PathBuf::from(SPEC_PATH);
    match Spec::load(path) {
        Ok(spec) => spec,
        Err(e) => {
            eprintln!("Error in loading spec, {e:?}");
            std::process::exit(66);
        }
    }
}

////////// ANCHOR: example_runtimetest_main
fn main() {
    let spec = get_spec();
    let args: Vec<String> = env::args().collect();
    let execute_test = match args.get(1) {
        Some(execute_test) => execute_test.to_string(),
        None => return eprintln!("error due to execute test name not found"),
    };

    match &*execute_test {
        "hello_world" => tests::hello_world(&spec),
        ////////// ANCHOR_END: example_runtimetest_main
        "readonly_paths" => tests::validate_readonly_paths(&spec),
        "masked_paths" => tests::validate_masked_paths(&spec),
        "set_host_name" => tests::validate_hostname(&spec),
        "mounts_recursive" => tests::validate_mounts_recursive(&spec),
        "domainname_test" => tests::validate_domainname(&spec),
        "seccomp" => tests::validate_seccomp(&spec),
        "sysctl" => tests::validate_sysctl(&spec),
        "scheduler_policy_other" => tests::validate_scheduler_policy(&spec),
        "scheduler_policy_batch" => tests::validate_scheduler_policy(&spec),
        "io_priority_class_rt" => tests::test_io_priority_class(&spec, IoprioClassRt),
        "io_priority_class_be" => tests::test_io_priority_class(&spec, IoprioClassBe),
        "io_priority_class_idle" => tests::test_io_priority_class(&spec, IoprioClassIdle),
        "devices" => tests::validate_devices(&spec),
        "root_readonly" => tests::test_validate_root_readonly(&spec),
        "process" => tests::validate_process(&spec),
        "process_user" => tests::validate_process_user(&spec),
        "process_rlimits" => tests::validate_process_rlimits(&spec),
        "no_pivot" => tests::validate_rootfs(),
        "process_oom_score_adj" => tests::validate_process_oom_score_adj(&spec),
        "fd_control" => tests::validate_fd_control(&spec),
        "rootfs_propagation" => tests::validate_rootfs_propagation(&spec),
        "uid_mappings" => tests::validate_uid_mappings(&spec),
<<<<<<< HEAD
        "time_offsets" => tests::validate_time_offsets(&spec),
=======
        "net_devices" => tests::validate_net_devices(&spec),
>>>>>>> f60f4178
        _ => eprintln!("error due to unexpected execute test name: {execute_test}"),
    }
}<|MERGE_RESOLUTION|>--- conflicted
+++ resolved
@@ -54,11 +54,8 @@
         "fd_control" => tests::validate_fd_control(&spec),
         "rootfs_propagation" => tests::validate_rootfs_propagation(&spec),
         "uid_mappings" => tests::validate_uid_mappings(&spec),
-<<<<<<< HEAD
         "time_offsets" => tests::validate_time_offsets(&spec),
-=======
         "net_devices" => tests::validate_net_devices(&spec),
->>>>>>> f60f4178
         _ => eprintln!("error due to unexpected execute test name: {execute_test}"),
     }
 }
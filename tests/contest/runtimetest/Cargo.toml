[package]
name = "runtimetest"
version = "0.0.1"
edition = "2024"

[dependencies]
oci-spec = { version = "0.8.3", features = ["runtime"] }
nix = "0.29.0"
anyhow = "1.0"
<<<<<<< HEAD
libc = "0.2.177"                                         # TODO (YJDoc2) upgrade to latest
nc = "0.9.6"
=======
libc = "0.2.177" # TODO (YJDoc2) upgrade to latest
nc = "0.9.7"
>>>>>>> eaf8ca51
tempfile = "3"
netlink-packet-route = "0.25.1"
netlink-packet-core = "0.8.1"
netlink-sys = "0.8.5"<|MERGE_RESOLUTION|>--- conflicted
+++ resolved
@@ -7,13 +7,8 @@
 oci-spec = { version = "0.8.3", features = ["runtime"] }
 nix = "0.29.0"
 anyhow = "1.0"
-<<<<<<< HEAD
-libc = "0.2.177"                                         # TODO (YJDoc2) upgrade to latest
-nc = "0.9.6"
-=======
 libc = "0.2.177" # TODO (YJDoc2) upgrade to latest
 nc = "0.9.7"
->>>>>>> eaf8ca51
 tempfile = "3"
 netlink-packet-route = "0.25.1"
 netlink-packet-core = "0.8.1"

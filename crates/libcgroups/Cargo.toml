[package]
name = "libcgroups"
<<<<<<< HEAD
version = "0.5.5"                                  # MARK: Version
=======
version = "0.5.6" # MARK: Version
>>>>>>> 06b76214
description = "Library for cgroup"
license = "Apache-2.0"
repository = "https://github.com/youki-dev/youki"
homepage = "https://youki-dev.github.io/youki/"
readme = "README.md"
authors = ["youki team"]
edition = "2024"
rust-version = "1.85.0"
autoexamples = true
keywords = ["youki", "container", "cgroups"]

[features]
default = ["v1", "v2", "systemd"]
v1 = []
v2 = []
systemd = ["v2", "nix/socket", "nix/uio"]
cgroupsv2_devices = ["rbpf", "libbpf-sys", "errno", "libc", "nix/dir"]

[dependencies]
nix = { version = "0.29.0", features = ["signal", "user", "fs"] }
procfs = "0.17.0"
oci-spec = { version = "~0.8.3", features = ["runtime"] }
fixedbitset = "0.5.7"
serde = { version = "1.0", features = ["derive"] }
rbpf = { version = "0.3.0", optional = true }
libbpf-sys = { version = "1.6.2", optional = true }
errno = { version = "0.3.14", optional = true }
libc = { version = "0.2.177", optional = true }
thiserror = "2.0.17"
tracing = { version = "0.1.41", features = ["attributes"] }

[dev-dependencies]
anyhow = "1.0"
oci-spec = { version = "~0.8.3", features = ["proptests", "runtime"] }
quickcheck = "1"
mockall = { version = "0.13.1", features = [] }
clap = "4.5.13"
serde = { version = "1.0", features = ["derive"] }
serde_json = "1.0"
env_logger = "0.11"
serial_test = "3.1.1"
tempfile = "3"<|MERGE_RESOLUTION|>--- conflicted
+++ resolved
@@ -1,10 +1,6 @@
 [package]
 name = "libcgroups"
-<<<<<<< HEAD
-version = "0.5.5"                                  # MARK: Version
-=======
-version = "0.5.6" # MARK: Version
->>>>>>> 06b76214
+version = "0.5.6"                                 # MARK: Version
 description = "Library for cgroup"
 license = "Apache-2.0"
 repository = "https://github.com/youki-dev/youki"

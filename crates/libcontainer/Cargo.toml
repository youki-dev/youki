[package]
name = "libcontainer"
version = "0.5.7" # MARK: Version
description = "Library for container control"
license = "Apache-2.0"
repository = "https://github.com/youki-dev/youki"
homepage = "https://youki-dev.github.io/youki/"
readme = "README.md"
authors = ["youki team"]
edition = "2024"
rust-version = "1.85.0"
keywords = ["youki", "container", "cgroups"]

[features]
default = ["systemd", "v2", "v1", "libseccomp"]
libseccomp = ["dep:libseccomp"]
systemd = ["libcgroups/systemd", "v2"]
v2 = ["libcgroups/v2"]
v1 = ["libcgroups/v1"]
cgroupsv2_devices = ["libcgroups/cgroupsv2_devices"]

[dependencies]
caps = "0.5.6"
chrono = { version = "0.4", default-features = false, features = [
    "clock",
    "serde",
] }
fastrand = "^2.3.0"
libc = "0.2.177"
nix = { version = "0.29.0", features = [
    "socket",
    "sched",
    "mount",
    "mman",
    "resource",
    "dir",
    "term",
    "hostname",
    "personality",
] }
oci-spec = { version = "0.8.3", features = ["runtime"] }
once_cell = "1.21.3"
procfs = "0.17.0"
prctl = "1.0.0"
protobuf = "= 3.2.0" # https://github.com/checkpoint-restore/rust-criu/issues/19
libcgroups = { path = "../libcgroups", default-features = false, version = "0.5.7" } # MARK: Version
libseccomp = { version = "0.4.0", optional = true }
serde = { version = "1.0", features = ["derive"] }
serde_json = "1.0"
rust-criu = "0.4.0"
regex = { version = "1.12.2", default-features = false, features = ["std", "unicode-perl"] }
thiserror = "2.0.17"
tracing = { version = "0.1.41", features = ["attributes"] }
safe-path = "0.1.0"
nc = "0.9.6"
<<<<<<< HEAD
netlink-packet-route = "0.22.0"
netlink-sys = "0.8.5"
netlink-packet-core = "0.7.0"
=======
pathrs = "0.2.1"
>>>>>>> bd54457b

[dev-dependencies]
oci-spec = { version = "~0.8.3", features = ["proptests", "runtime"] }
quickcheck = "1"
serial_test = "3.1.1"
tempfile = "3"
anyhow = "1.0"
rand = "0.9.2"
scopeguard = "1"

[package.metadata.cargo-machete]
ignored = ["protobuf"]<|MERGE_RESOLUTION|>--- conflicted
+++ resolved
@@ -53,13 +53,10 @@
 tracing = { version = "0.1.41", features = ["attributes"] }
 safe-path = "0.1.0"
 nc = "0.9.6"
-<<<<<<< HEAD
 netlink-packet-route = "0.22.0"
 netlink-sys = "0.8.5"
 netlink-packet-core = "0.7.0"
-=======
 pathrs = "0.2.1"
->>>>>>> bd54457b
 
 [dev-dependencies]
 oci-spec = { version = "~0.8.3", features = ["proptests", "runtime"] }

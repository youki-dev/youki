--- conflicted
+++ resolved
@@ -168,11 +168,8 @@
             stdout: self.stdout.as_ref().map(|x| x.as_raw_fd()),
             stderr: self.stderr.as_ref().map(|x| x.as_raw_fd()),
             as_sibling: self.as_sibling,
-<<<<<<< HEAD
             time_offsets,
-=======
             pid_file: self.pid_file.to_owned(),
->>>>>>> f60f4178
         };
 
         let (init_pid, need_to_clean_up_intel_rdt_dir) =

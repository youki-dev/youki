--- conflicted
+++ resolved
@@ -31,13 +31,10 @@
             Message::InitReady => write!(f, "InitReady"),
             Message::WriteMapping => write!(f, "WriteMapping"),
             Message::MappingWritten => write!(f, "MappingWritten"),
-<<<<<<< HEAD
             Message::WriteTimeOffsets => write!(f, "WriteTimeOffsets"),
             Message::TimeOffsetsWritten => write!(f, "TimeOffsetsWritten"),
-=======
             Message::SetupNetworkDeviceReady => write!(f, "SetupNetworkDeviceReady"),
             Message::MoveNetworkDevice(addr) => write!(f, "MoveNetworkDevice({:?})", addr),
->>>>>>> f60f4178
             Message::SeccompNotify => write!(f, "SeccompNotify"),
             Message::SeccompNotifyDone => write!(f, "SeccompNotifyDone"),
             Message::HookRequest => write!(f, "HookRequest"),

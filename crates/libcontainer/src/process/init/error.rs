use crate::namespaces::NamespaceError;
use crate::process::channel;
use crate::process::memory_policy::MemoryPolicyError;
use crate::rootfs::device::DeviceError;
#[cfg(feature = "libseccomp")]
use crate::seccomp;
use crate::syscall::SyscallError;
use crate::workload::{ExecutorSetEnvsError, ExecutorValidationError};
use crate::{apparmor, hooks, notify_socket, rootfs, tty, workload};

#[derive(Debug, thiserror::Error)]
pub enum InitProcessError {
    #[error("failed to set sysctl")]
    Sysctl(#[source] std::io::Error),
    #[error("failed to mount path as readonly")]
    MountPathReadonly(#[source] SyscallError),
    #[error("failed to mount path as masked")]
    MountPathMasked(#[source] SyscallError),
    #[error(transparent)]
    Namespaces(#[from] NamespaceError),
    #[error("failed to set hostname")]
    SetHostname(#[source] SyscallError),
    #[error("failed to set domainname")]
    SetDomainname(#[source] SyscallError),
    #[error("failed to reopen /dev/null")]
    ReopenDevNull(#[source] std::io::Error),
    #[error("failed to unix syscall")]
    NixOther(#[source] nix::Error),
    #[error(transparent)]
    MissingSpec(#[from] crate::error::MissingSpecError),
    #[error("failed to setup tty")]
    Tty(#[source] tty::TTYError),
    #[error("failed to run hooks")]
    Hooks(#[from] hooks::HookError),
    #[error("failed to prepare rootfs")]
    RootFS(#[source] rootfs::RootfsError),
    #[error("failed syscall")]
    SyscallOther(#[source] SyscallError),
    #[error("failed apparmor")]
    AppArmor(#[source] apparmor::AppArmorError),
    #[error(transparent)]
    Pathrs(#[from] pathrs::error::Error),
    #[error("invalid umask")]
    InvalidUmask(u32),
    #[error(transparent)]
    #[cfg(feature = "libseccomp")]
    Seccomp(#[from] seccomp::SeccompError),
    #[error("invalid executable: {0}")]
    InvalidExecutable(String),
    #[error("io error")]
    Io(#[source] std::io::Error),
    #[error(transparent)]
    Channel(#[from] channel::ChannelError),
    #[error("setgroup is disabled")]
    SetGroupDisabled,
    #[error(transparent)]
    NotifyListener(#[from] notify_socket::NotifyListenerError),
    #[error(transparent)]
    Workload(#[from] workload::ExecutorError),
    #[error(transparent)]
    WorkloadValidation(#[from] ExecutorValidationError),
    #[error(transparent)]
    WorkloadSetEnvs(#[from] ExecutorSetEnvsError),
    #[error("invalid io priority class: {0}")]
    IoPriorityClass(String),
    #[error("call exec sched_setattr error: {0}")]
    SchedSetattr(String),
<<<<<<< HEAD
    #[error("invalid memory policy: {0}")]
    InvalidMemoryPolicy(String),
    #[error(transparent)]
    MemoryPolicy(#[from] MemoryPolicyError),
=======
    #[error(transparent)]
    Network(#[from] crate::network::NetworkError),
>>>>>>> 8bed2b47
    #[error("failed to verify if current working directory is safe")]
    InvalidCwd(#[source] nix::Error),
    #[error("missing linux section in spec")]
    NoLinux,
    #[error("missing process section in spec")]
    NoProcess,
    #[error("device error")]
    Device(#[source] DeviceError),
    #[error("personality flag has not supported at this time")]
    UnsupportedPersonalityFlag,
}<|MERGE_RESOLUTION|>--- conflicted
+++ resolved
@@ -65,15 +65,12 @@
     IoPriorityClass(String),
     #[error("call exec sched_setattr error: {0}")]
     SchedSetattr(String),
-<<<<<<< HEAD
     #[error("invalid memory policy: {0}")]
     InvalidMemoryPolicy(String),
     #[error(transparent)]
     MemoryPolicy(#[from] MemoryPolicyError),
-=======
     #[error(transparent)]
     Network(#[from] crate::network::NetworkError),
->>>>>>> 8bed2b47
     #[error("failed to verify if current working directory is safe")]
     InvalidCwd(#[source] nix::Error),
     #[error("missing linux section in spec")]

--- conflicted
+++ resolved
@@ -289,7 +289,6 @@
     Ok(())
 }
 
-<<<<<<< HEAD
 fn setup_time_offsets(offsets: &str, pid: Pid) -> Result<()> {
     tracing::debug!("write time offsets for pid {:?}: '{}'", pid, offsets);
 
@@ -297,7 +296,8 @@
         tracing::error!("failed to write timens_offsets for pid {:?}: {}", pid, err);
         ProcessError::SyscallOther(SyscallError::IO(err))
     })?;
-=======
+    Ok(())
+}
 /// Moves configured network devices from the host to the container's network namespace.
 /// This function waits for the init process to join its namespace, then transfers each
 /// configured device while preserving network addresses. Returns early if the container
@@ -360,7 +360,6 @@
             .collect::<Result<HashMap<String, Vec<crate::network::cidr::CidrAddress>>>>()?;
         init_sender.move_network_device(addrs_map)?;
     }
->>>>>>> f60f4178
 
     Ok(())
 }

--- conflicted
+++ resolved
@@ -75,18 +75,6 @@
         })
     };
 
-<<<<<<< HEAD
-    let intermediate_pid = fork::container_clone(cb).map_err(|err| {
-=======
-    // Before starting the intermediate process, mark all non-stdio open files as O_CLOEXEC
-    // to ensure we don't leak any file descriptors to the intermediate process.
-    // Please refer to https://github.com/opencontainers/runc/security/advisories/GHSA-xr7r-f8xq-vfvv for more details.
-    let syscall = container_args.syscall.create_syscall();
-    syscall.close_range(0).map_err(|err| {
-        tracing::error!(?err, "failed to cleanup extra fds");
-        ProcessError::SyscallOther(err)
-    })?;
-
     let container_clone_fn = if container_args.as_sibling {
         fork::container_clone_sibling
     } else {
@@ -94,7 +82,6 @@
     };
 
     let intermediate_pid = container_clone_fn(cb).map_err(|err| {
->>>>>>> ae3f11bc
         tracing::error!("failed to fork intermediate process: {}", err);
         ProcessError::IntermediateProcessFailed(err)
     })?;

--- conflicted
+++ resolved
@@ -44,13 +44,8 @@
 wasmer = { version = "4.0.0", optional = true }
 wasmer-wasix = { version = "0.9.0", optional = true }
 wasmedge-sdk = { version = "0.13.2", optional = true }
-<<<<<<< HEAD
 wasmtime = { version = "23.0.1", optional = true }
-wasi-common = { version = "22.0.0", optional = true }
-=======
-wasmtime = { version = "22.0.0", optional = true }
 wasi-common = { version = "23.0.1", optional = true }
->>>>>>> 7d764471
 tracing = { version = "0.1.40", features = ["attributes"] }
 tracing-subscriber = { version = "0.3.18", features = ["json", "env-filter"] }
 tracing-journald = "0.3.0"

--- conflicted
+++ resolved
@@ -43,13 +43,8 @@
 wasmer = { version = "4.0.0", optional = true }
 wasmer-wasix = { version = "0.9.0", optional = true }
 wasmedge-sdk = { version = "0.14.0", optional = true }
-<<<<<<< HEAD
 wasmtime = { version = "29.0.1", optional = true }
-wasi-common = { version = "28.0.1", optional = true }
-=======
-wasmtime = { version = "28.0.1", optional = true }
 wasi-common = { version = "29.0.1", optional = true }
->>>>>>> 277e5f72
 tracing = { version = "0.1.41", features = ["attributes"] }
 tracing-subscriber = { version = "0.3.19", features = ["json", "env-filter"] }
 tracing-journald = "0.3.1"

use std::{collections::HashMap, path::Path};

use anyhow::{bail, Context, Result};

use crate::{
    common::{self, ControllerOpt},
    stats::{supported_page_sizes, HugeTlbStats, StatsProvider},
};

use super::Controller;
use oci_spec::runtime::LinuxHugepageLimit;

pub struct HugeTlb {}

impl Controller for HugeTlb {
    type Resource = Vec<LinuxHugepageLimit>;

    fn apply(controller_opt: &ControllerOpt, cgroup_root: &std::path::Path) -> Result<()> {
        log::debug!("Apply Hugetlb cgroup config");

        if let Some(hugepage_limits) = Self::needs_to_handle(controller_opt) {
            for hugetlb in hugepage_limits {
                Self::apply(cgroup_root, hugetlb)
                    .context("failed to apply hugetlb resource restrictions")?
            }
        }

        Ok(())
    }

<<<<<<< HEAD
    fn needs_to_handle(controller_opt: &ControllerOpt) -> Option<&Self::Resource> {
        if let Some(hugepage_limits) = controller_opt.resources.hugepage_limits().as_ref() {
=======
    fn needs_to_handle<'a>(controller_opt: &'a ControllerOpt) -> Option<&'a Self::Resource> {
        if let Some(hugepage_limits) = controller_opt.resources.hugepage_limits.as_ref() {
>>>>>>> 3bb01d2d
            if !hugepage_limits.is_empty() {
                return controller_opt.resources.hugepage_limits().as_ref();
            }
        }

        None
    }
}

impl StatsProvider for HugeTlb {
    type Stats = HashMap<String, HugeTlbStats>;

    fn stats(cgroup_path: &Path) -> Result<Self::Stats> {
        let page_sizes = supported_page_sizes()?;
        let mut hugetlb_stats = HashMap::with_capacity(page_sizes.len());

        for page_size in &page_sizes {
            let stats = Self::stats_for_page_size(cgroup_path, page_size)?;
            hugetlb_stats.insert(page_size.to_owned(), stats);
        }

        Ok(hugetlb_stats)
    }
}

impl HugeTlb {
    fn apply(root_path: &Path, hugetlb: &LinuxHugepageLimit) -> Result<()> {
        let page_size: String = hugetlb
            .page_size()
            .chars()
            .take_while(|c| c.is_digit(10))
            .collect();
        let page_size: u64 = page_size.parse()?;
        if !Self::is_power_of_two(page_size) {
            bail!("page size must be in the format of 2^(integer)");
        }

        common::write_cgroup_file(
            root_path.join(format!("hugetlb.{}.limit_in_bytes", hugetlb.page_size())),
            hugetlb.limit(),
        )?;
        Ok(())
    }

    fn is_power_of_two(number: u64) -> bool {
        (number != 0) && (number & (number - 1)) == 0
    }

    fn stats_for_page_size(cgroup_path: &Path, page_size: &str) -> Result<HugeTlbStats> {
        let mut stats = HugeTlbStats::default();

        let usage_file = format!("hugetlb.{}.usage_in_bytes", page_size);
        let usage_content = common::read_cgroup_file(cgroup_path.join(usage_file))?;
        stats.usage = usage_content.trim().parse()?;

        let max_file = format!("hugetlb.{}.max_usage_in_bytes", page_size);
        let max_content = common::read_cgroup_file(cgroup_path.join(max_file))?;
        stats.max_usage = max_content.trim().parse()?;

        let failcnt_file = format!("hugetlb.{}.failcnt", page_size);
        let failcnt_content = common::read_cgroup_file(cgroup_path.join(failcnt_file))?;
        stats.fail_count = failcnt_content.trim().parse()?;

        Ok(stats)
    }
}

#[cfg(test)]
mod tests {
    use super::*;
    use crate::test::{create_temp_dir, set_fixture};
    use oci_spec::runtime::LinuxHugepageLimitBuilder;
    use std::fs::read_to_string;

    #[test]
    fn test_set_hugetlb() {
        let page_file_name = "hugetlb.2MB.limit_in_bytes";
        let tmp = create_temp_dir("test_set_hugetlb").expect("create temp directory for test");
        set_fixture(&tmp, page_file_name, "0").expect("Set fixture for 2 MB page size");

        let hugetlb = LinuxHugepageLimitBuilder::default()
            .page_size("2MB")
            .limit(16384)
            .build()
            .unwrap();

        HugeTlb::apply(&tmp, &hugetlb).expect("apply hugetlb");
        let content = read_to_string(tmp.join(page_file_name)).expect("Read hugetlb file content");
        assert_eq!(hugetlb.limit().to_string(), content);
    }

    #[test]
    fn test_set_hugetlb_with_invalid_page_size() {
        let tmp = create_temp_dir("test_set_hugetlb_with_invalid_page_size")
            .expect("create temp directory for test");

        let hugetlb = LinuxHugepageLimitBuilder::default()
            .page_size("3MB")
            .limit(16384)
            .build()
            .unwrap();

        let result = HugeTlb::apply(&tmp, &hugetlb);
        assert!(
            result.is_err(),
            "page size that is not a power of two should be an error"
        );
    }

    quickcheck! {
        fn property_test_set_hugetlb(hugetlb: LinuxHugepageLimit) -> bool {
            let page_file_name = format!("hugetlb.{:?}.limit_in_bytes", hugetlb.page_size());
            let tmp = create_temp_dir("property_test_set_hugetlb").expect("create temp directory for test");
            set_fixture(&tmp, &page_file_name, "0").expect("Set fixture for page size");

            let result = HugeTlb::apply(&tmp, &hugetlb);

            let page_size: String = hugetlb
            .page_size()
            .chars()
            .take_while(|c| c.is_digit(10))
            .collect();
            let page_size: u64 = page_size.parse().expect("parse page size");

            if HugeTlb::is_power_of_two(page_size) && page_size != 1 {
                let content =
                    read_to_string(tmp.join(page_file_name)).expect("Read hugetlb file content");
                hugetlb.limit().to_string() == content
            } else {
                result.is_err()
            }
        }
    }

    #[test]
    fn test_stat_hugetlb() {
        let tmp = create_temp_dir("test_stat_hugetlb").expect("create temp directory for test");
        set_fixture(&tmp, "hugetlb.2MB.usage_in_bytes", "1024\n").expect("set hugetlb usage");
        set_fixture(&tmp, "hugetlb.2MB.max_usage_in_bytes", "4096\n")
            .expect("set hugetlb max usage");
        set_fixture(&tmp, "hugetlb.2MB.failcnt", "5").expect("set hugetlb fail count");

        let actual = HugeTlb::stats_for_page_size(&tmp, "2MB").expect("get cgroup stats");

        let expected = HugeTlbStats {
            usage: 1024,
            max_usage: 4096,
            fail_count: 5,
        };
        assert_eq!(actual, expected);
    }
}<|MERGE_RESOLUTION|>--- conflicted
+++ resolved
@@ -28,13 +28,8 @@
         Ok(())
     }
 
-<<<<<<< HEAD
-    fn needs_to_handle(controller_opt: &ControllerOpt) -> Option<&Self::Resource> {
+    fn needs_to_handle<'a>(controller_opt: &'a ControllerOpt) -> Option<&'a Self::Resource> {
         if let Some(hugepage_limits) = controller_opt.resources.hugepage_limits().as_ref() {
-=======
-    fn needs_to_handle<'a>(controller_opt: &'a ControllerOpt) -> Option<&'a Self::Resource> {
-        if let Some(hugepage_limits) = controller_opt.resources.hugepage_limits.as_ref() {
->>>>>>> 3bb01d2d
             if !hugepage_limits.is_empty() {
                 return controller_opt.resources.hugepage_limits().as_ref();
             }

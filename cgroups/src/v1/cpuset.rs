use std::{fs, path::Path};

use anyhow::{bail, Context, Result};
use nix::unistd;
use oci_spec::runtime::LinuxCpu;
use unistd::Pid;

use crate::common::{self, ControllerOpt, CGROUP_PROCS};

use super::{util, Controller, ControllerType};

const CGROUP_CPUSET_CPUS: &str = "cpuset.cpus";
const CGROUP_CPUSET_MEMS: &str = "cpuset.mems";

pub struct CpuSet {}

impl Controller for CpuSet {
    type Resource = LinuxCpu;

    fn add_task(pid: Pid, cgroup_path: &Path) -> Result<()> {
        fs::create_dir_all(cgroup_path)?;

        Self::ensure_not_empty(cgroup_path, CGROUP_CPUSET_CPUS)?;
        Self::ensure_not_empty(cgroup_path, CGROUP_CPUSET_MEMS)?;

        common::write_cgroup_file(cgroup_path.join(CGROUP_PROCS), pid)?;
        Ok(())
    }

    fn apply(controller_opt: &ControllerOpt, cgroup_path: &Path) -> Result<()> {
        log::debug!("Apply CpuSet cgroup config");

        if let Some(cpuset) = Self::needs_to_handle(controller_opt) {
            Self::apply(cgroup_path, cpuset)
                .context("failed to apply cpuset resource restrictions")?;
        }

        Ok(())
    }

<<<<<<< HEAD
    fn needs_to_handle(controller_opt: &ControllerOpt) -> Option<&Self::Resource> {
        if let Some(cpuset) = &controller_opt.resources.cpu() {
            if cpuset.cpus().is_some() || cpuset.mems().is_some() {
=======
    fn needs_to_handle<'a>(controller_opt: &'a ControllerOpt) -> Option<&'a Self::Resource> {
        if let Some(cpuset) = &controller_opt.resources.cpu {
            if cpuset.cpus.is_some() || cpuset.mems.is_some() {
>>>>>>> 3bb01d2d
                return Some(cpuset);
            }
        }

        None
    }
}

impl CpuSet {
    fn apply(cgroup_path: &Path, cpuset: &LinuxCpu) -> Result<()> {
        if let Some(cpus) = &cpuset.cpus() {
            common::write_cgroup_file_str(cgroup_path.join(CGROUP_CPUSET_CPUS), cpus)?;
        }

        if let Some(mems) = &cpuset.mems() {
            common::write_cgroup_file_str(cgroup_path.join(CGROUP_CPUSET_MEMS), mems)?;
        }

        Ok(())
    }

    // if a task is moved into the cgroup and a value has not been set for cpus and mems
    // Errno 28 (no space left on device) will be returned. Therefore we set the value from the parent if required.
    fn ensure_not_empty(cgroup_path: &Path, interface_file: &str) -> Result<()> {
        let mut current = util::get_subsystem_mount_point(&ControllerType::CpuSet)?;
        let relative_cgroup_path = cgroup_path.strip_prefix(&current)?;

        for component in relative_cgroup_path.components() {
            let parent_value = fs::read_to_string(current.join(interface_file))?;
            if parent_value.trim().is_empty() {
                bail!("cpuset parent value is empty")
            }

            current.push(component);
            let child_path = current.join(interface_file);
            let child_value = fs::read_to_string(&child_path)?;
            // the file can contain a newline character. Need to trim it away,
            // otherwise it is not considered empty and value will not be written
            if child_value.trim().is_empty() {
                common::write_cgroup_file_str(&child_path, &parent_value)?;
            }
        }

        Ok(())
    }
}

#[cfg(test)]
mod tests {
    use std::fs;

    use super::*;
    use crate::test::setup;
    use oci_spec::runtime::LinuxCpuBuilder;

    #[test]
    fn test_set_cpus() {
        // arrange
        let (tmp, cpus) = setup("test_set_cpus", CGROUP_CPUSET_CPUS);
        let cpuset = LinuxCpuBuilder::default()
            .cpus("1-3".to_owned())
            .build()
            .unwrap();

        // act
        CpuSet::apply(&tmp, &cpuset).expect("apply cpuset");

        // assert
        let content = fs::read_to_string(&cpus)
            .unwrap_or_else(|_| panic!("read {} file content", CGROUP_CPUSET_CPUS));
        assert_eq!(content, "1-3");
    }

    #[test]
    fn test_set_mems() {
        // arrange
        let (tmp, mems) = setup("test_set_mems", CGROUP_CPUSET_MEMS);
        let cpuset = LinuxCpuBuilder::default()
            .mems("1-3".to_owned())
            .build()
            .unwrap();

        // act
        CpuSet::apply(&tmp, &cpuset).expect("apply cpuset");

        // assert
        let content = fs::read_to_string(&mems)
            .unwrap_or_else(|_| panic!("read {} file content", CGROUP_CPUSET_MEMS));
        assert_eq!(content, "1-3");
    }
}<|MERGE_RESOLUTION|>--- conflicted
+++ resolved
@@ -38,15 +38,9 @@
         Ok(())
     }
 
-<<<<<<< HEAD
-    fn needs_to_handle(controller_opt: &ControllerOpt) -> Option<&Self::Resource> {
+    fn needs_to_handle<'a>(controller_opt: &'a ControllerOpt) -> Option<&'a Self::Resource> {
         if let Some(cpuset) = &controller_opt.resources.cpu() {
             if cpuset.cpus().is_some() || cpuset.mems().is_some() {
-=======
-    fn needs_to_handle<'a>(controller_opt: &'a ControllerOpt) -> Option<&'a Self::Resource> {
-        if let Some(cpuset) = &controller_opt.resources.cpu {
-            if cpuset.cpus.is_some() || cpuset.mems.is_some() {
->>>>>>> 3bb01d2d
                 return Some(cpuset);
             }
         }

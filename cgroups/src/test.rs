--- conflicted
+++ resolved
@@ -8,9 +8,6 @@
     path::{Path, PathBuf},
 };
 
-<<<<<<< HEAD
-use oci_spec::LinuxCpu;
-
 // helper macro for testing async operations
 macro_rules! aw {
     ($e:expr) => {
@@ -19,8 +16,6 @@
 }
 pub(crate) use aw;
 
-=======
->>>>>>> 884428a0
 pub struct TempDir {
     path: Option<PathBuf>,
 }

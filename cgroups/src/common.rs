use std::{
    fmt::{Debug, Display},
    fs::{self, File},
    io::{BufRead, BufReader, Write},
    path::{Path, PathBuf},
    time::Duration,
};

use anyhow::{bail, Context, Result};
use nix::{
    sys::statfs::{statfs, CGROUP2_SUPER_MAGIC, TMPFS_MAGIC},
    unistd::Pid,
};
use oci_spec::runtime::{
    LinuxDevice, LinuxDeviceBuilder, LinuxDeviceCgroup, LinuxDeviceCgroupBuilder, LinuxDeviceType,
    LinuxResources,
};
#[cfg(feature = "systemd_cgroups")]
use systemd::daemon::booted;
#[cfg(not(feature = "systemd_cgroups"))]
fn booted() -> Result<bool> {
    bail!("This build does not include the systemd cgroups feature")
}
use tokio_uring::{
    buf::IoBuf,
    fs::OpenOptions,
};

use super::v1;
use super::v2;

use super::stats::Stats;

pub const CGROUP_PROCS: &str = "cgroup.procs";
pub const DEFAULT_CGROUP_ROOT: &str = "/sys/fs/cgroup";

// This can probably be fine tuned. Any bytes in a buffer not read to are wasted space, but too
// small of a chunk means we need to do more read operations. I baselessly assume 4096 will read in
// most cgroup files in a single operation, and that wasting bytes to kilobytes of memory is worth a
// faster read.
const CHUNK_SIZE: usize = 4096;

pub trait CgroupManager {
    /// Adds a task specified by its pid to the cgroup
    fn add_task(&self, pid: Pid) -> Result<()>;

    /// Applies resource restrictions to the cgroup
    fn apply(&self, controller_opt: &ControllerOpt) -> Result<()>;

    /// Removes the cgroup
    fn remove(&self) -> Result<()>;

    // Sets the freezer cgroup to the specified state
    fn freeze(&self, state: FreezerState) -> Result<()>;

    /// Retrieve statistics for the cgroup
    fn stats(&self) -> Result<Stats>;

    // Gets the PIDs inside the cgroup
    fn get_all_pids(&self) -> Result<Vec<Pid>>;
}

#[derive(Debug)]
pub enum CgroupSetup {
    Hybrid,
    Legacy,
    Unified,
}

impl Display for CgroupSetup {
    fn fmt(&self, f: &mut std::fmt::Formatter<'_>) -> std::fmt::Result {
        let print = match self {
            CgroupSetup::Hybrid => "hybrid",
            CgroupSetup::Legacy => "legacy",
            CgroupSetup::Unified => "unified",
        };

        write!(f, "{}", print)
    }
}

/// FreezerState is given freezer contoller
#[derive(Clone, Copy, Debug, Eq, PartialEq)]
pub enum FreezerState {
    /// Tasks in cgroup are undefined
    Undefined,
    /// Tasks in cgroup are suspended.
    Frozen,
    /// Tasks in cgroup are resuming.
    Thawed,
}

/// ControllerOpt is given all cgroup controller for applying cgroup configuration.
#[derive(Clone, Debug)]
pub struct ControllerOpt<'a> {
    /// Resources contain cgroup information for handling resource constraints for the container.
    pub resources: &'a LinuxResources,
    /// Disables the OOM killer for out of memory conditions.
    pub disable_oom_killer: bool,
    /// Specify an oom_score_adj for container.
    pub oom_score_adj: Option<i32>,
    /// FreezerState is given to freezer contoller for suspending process.
    pub freezer_state: Option<FreezerState>,
}

#[inline]
pub fn write_cgroup_file_str<P: AsRef<Path>>(path: P, data: &str) -> Result<()> {
    fs::OpenOptions::new()
        .create(false)
        .write(true)
        .truncate(false)
        .open(path.as_ref())
        .with_context(|| format!("failed to open {:?}", path.as_ref()))?
        .write_all(data.as_bytes())
        .with_context(|| format!("failed to write to {:?}", path.as_ref()))?;

    Ok(())
}

#[inline]
pub fn write_cgroup_file<P: AsRef<Path>, T: ToString>(path: P, data: T) -> Result<()> {
    write_cgroup_file_str(path, &data.to_string())?;

    Ok(())
}

#[inline]
pub async fn async_write_cgroup_file<P: AsRef<Path>, T: ToString>(path: P, data: T) -> Result<()> {
    async_write_cgroup_file_str(path, &data.to_string()).await?;

    Ok(())
}

#[inline]
pub async fn async_write_cgroup_file_str<P: AsRef<Path>>(path: P, data: &str) -> Result<()> {
    let file = OpenOptions::new()
        .create(false)
        .write(true)
        .truncate(false)
        .open(path.as_ref())
        .await
        .with_context(|| format!("failed to open {:?}", path.as_ref()))?;

    // NOTE: this code won't need to exist once tokio_uring implements write_all_at
    let mut buf = data.as_bytes().to_vec();
    let buf_len = buf.len();
    let mut bytes_written = 0;
    while bytes_written < buf_len {
        let (res, slice) = file
            .write_at(buf.slice(bytes_written..), bytes_written as u64)
            .await;
        buf = slice.into_inner();
        match res {
            Ok(0) => {
                bail!(format!(
                    "failed to write whole buffer to cgroup file: {:?}",
                    path.as_ref()
                ));
            }
            Ok(n) => {
                bytes_written += n;
            }
            Err(ref e) if e.kind() == std::io::ErrorKind::Interrupted => {}
            Err(e) => bail!(e),
        };
    }

    file.sync_data().await?;

    Ok(())
}

#[inline]
pub fn read_cgroup_file<P: AsRef<Path>>(path: P) -> Result<String> {
    let path = path.as_ref();
    fs::read_to_string(path).with_context(|| format!("failed to open {:?}", path))
}

<<<<<<< HEAD
#[inline]
pub async fn async_read_cgroup_file<P: AsRef<Path>>(path: P) -> Result<String> {
    let file = OpenOptions::new()
        .create(false)
        .read(true)
        .open(path)
        .await?;

    // assuming the chunk size is big enough to read in most files, seems reasonable to just
    // allocate the resulting string to that size
    let mut result = String::with_capacity(CHUNK_SIZE);

    // this is fun... Should probably coordinate with tokio_uring maintainers to see if we can get
    // this added as a feature instead of implementing ourselves
    let buffer = vec![0; CHUNK_SIZE];
    let (res, buffer) = file.read_at(buffer, 0).await;
    let mut bytes_read = res?;
    let s = std::str::from_utf8(&buffer[..bytes_read])?;
    result.push_str(&s);
    // if the amount of bytes read is equal to the chunk size there may be more bytes to read
    while bytes_read == CHUNK_SIZE {
        let buffer = vec![0; CHUNK_SIZE];
        // read the next chunk of bytes
        let (res, buffer) = file.read_at(buffer, bytes_read as u64).await;
        bytes_read = res?;
        // short circuit the read loop, we don't need to do anything if nothing was read
        if bytes_read == 0 {
            break;
        }
        let s = std::str::from_utf8(&buffer[..bytes_read])?;
        result.push_str(&s);
    }

    Ok(result)
}

pub fn get_supported_cgroup_fs() -> Result<Vec<Cgroup>> {
    let cgroup_mount = Process::myself()?
        .mountinfo()?
        .into_iter()
        .find(|m| m.fs_type == "cgroup");

    let cgroup2_mount = Process::myself()?
        .mountinfo()?
        .into_iter()
        .find(|m| m.fs_type == "cgroup2");
=======
/// Determines the cgroup setup of the system. Systems typically have one of
/// three setups:
/// - Unified: Pure cgroup v2 system.
/// - Legacy: Pure cgroup v1 system.
/// - Hybrid: Hybrid is basically a cgroup v1 system, except for
///   an additional unified hierarchy which doesn't have any
///   controllers attached. Resource control can purely be achieved
///   through the cgroup v1 hierarchy, not through the cgroup v2 hierarchy.
pub fn get_cgroup_setup() -> Result<CgroupSetup> {
    let default_root = Path::new(DEFAULT_CGROUP_ROOT);
    match default_root.exists() {
        true => {
            // If the filesystem is of type cgroup2, the system is in unified mode.
            // If the filesystem is tmpfs instead the system is either in legacy or
            // hybrid mode. If a cgroup2 filesystem has been mounted under the "unified"
            // folder we are in hybrid mode, otherwise we are in legacy mode.
            let stat = statfs(default_root).with_context(|| {
                format!(
                    "failed to stat default cgroup root {}",
                    &default_root.display()
                )
            })?;
            if stat.filesystem_type() == CGROUP2_SUPER_MAGIC {
                return Ok(CgroupSetup::Unified);
            }
>>>>>>> 884428a0

            if stat.filesystem_type() == TMPFS_MAGIC {
                let unified = Path::new("/sys/fs/cgroup/unified");
                if Path::new(unified).exists() {
                    let stat = statfs(unified)
                        .with_context(|| format!("failed to stat {}", unified.display()))?;
                    if stat.filesystem_type() == CGROUP2_SUPER_MAGIC {
                        return Ok(CgroupSetup::Hybrid);
                    }
                }

                return Ok(CgroupSetup::Legacy);
            }
        }
        false => bail!("non default cgroup root not supported"),
    }

    bail!("failed to detect cgroup setup");
}

pub fn create_cgroup_manager<P: Into<PathBuf>>(
    cgroup_path: P,
    systemd_cgroup: bool,
) -> Result<Box<dyn CgroupManager>> {
    let cgroup_setup = get_cgroup_setup()?;

    match cgroup_setup {
        CgroupSetup::Legacy | CgroupSetup::Hybrid => {
            log::info!("cgroup manager V1 will be used");
            Ok(Box::new(v1::manager::Manager::new(cgroup_path.into())?))
        }
        CgroupSetup::Unified => {
            if systemd_cgroup {
                if !booted()? {
                    bail!("systemd cgroup flag passed, but systemd support for managing cgroups is not available");
                }
                log::info!("systemd cgroup manager will be used");
                return Ok(Box::new(v2::SystemDCGroupManager::new(
                    DEFAULT_CGROUP_ROOT.into(),
                    cgroup_path.into(),
                )?));
            }
            log::info!("cgroup manager V2 will be used");
            Ok(Box::new(v2::manager::Manager::new(
                DEFAULT_CGROUP_ROOT.into(),
                cgroup_path.into(),
            )?))
        }
    }
}

pub fn get_all_pids(path: &Path) -> Result<Vec<Pid>> {
    log::debug!("scan pids in folder: {:?}", path);
    let mut result = vec![];
    walk_dir(path, &mut |p| {
        let file_path = p.join(CGROUP_PROCS);
        if file_path.exists() {
            let file = File::open(file_path)?;
            for line in BufReader::new(file).lines().flatten() {
                result.push(Pid::from_raw(line.parse::<i32>()?))
            }
        }
        Ok(())
    })?;
    Ok(result)
}

fn walk_dir<F>(path: &Path, c: &mut F) -> Result<()>
where
    F: FnMut(&Path) -> Result<()>,
{
    c(path)?;
    for entry in fs::read_dir(path)? {
        let entry = entry?;
        let path = entry.path();

        if path.is_dir() {
            walk_dir(&path, c)?;
        }
    }
    Ok(())
}

pub(crate) trait PathBufExt {
    fn join_safely(&self, p: &Path) -> Result<PathBuf>;
}

impl PathBufExt for PathBuf {
    fn join_safely(&self, p: &Path) -> Result<PathBuf> {
        if !p.is_absolute() && !p.as_os_str().is_empty() {
            bail!(
                "cannot join {:?} because it is not the absolute path.",
                p.display()
            )
        }
        Ok(PathBuf::from(format!("{}{}", self.display(), p.display())))
    }
}

pub(crate) fn default_allow_devices() -> Vec<LinuxDeviceCgroup> {
    vec![
        LinuxDeviceCgroupBuilder::default()
            .allow(true)
            .typ(LinuxDeviceType::C)
            .access("m")
            .build()
            .unwrap(),
        LinuxDeviceCgroupBuilder::default()
            .allow(true)
            .typ(LinuxDeviceType::B)
            .access("m")
            .build()
            .unwrap(),
        // /dev/console
        LinuxDeviceCgroupBuilder::default()
            .allow(true)
            .typ(LinuxDeviceType::C)
            .major(5)
            .minor(1)
            .access("rwm")
            .build()
            .unwrap(),
        // /dev/pts
        LinuxDeviceCgroupBuilder::default()
            .allow(true)
            .typ(LinuxDeviceType::C)
            .major(136)
            .access("rwm")
            .build()
            .unwrap(),
        LinuxDeviceCgroupBuilder::default()
            .allow(true)
            .typ(LinuxDeviceType::C)
            .major(5)
            .minor(2)
            .access("rwm")
            .build()
            .unwrap(),
        // tun/tap
        LinuxDeviceCgroupBuilder::default()
            .allow(true)
            .typ(LinuxDeviceType::C)
            .major(10)
            .minor(200)
            .access("rwm")
            .build()
            .unwrap(),
    ]
}

pub(crate) fn default_devices() -> Vec<LinuxDevice> {
    vec![
        LinuxDeviceBuilder::default()
            .path(PathBuf::from("/dev/null"))
            .typ(LinuxDeviceType::C)
            .major(1)
            .minor(3)
            .file_mode(0o066u32)
            .build()
            .unwrap(),
        LinuxDeviceBuilder::default()
            .path(PathBuf::from("/dev/zero"))
            .typ(LinuxDeviceType::C)
            .major(1)
            .minor(5)
            .file_mode(0o066u32)
            .build()
            .unwrap(),
        LinuxDeviceBuilder::default()
            .path(PathBuf::from("/dev/full"))
            .typ(LinuxDeviceType::C)
            .major(1)
            .minor(7)
            .file_mode(0o066u32)
            .build()
            .unwrap(),
        LinuxDeviceBuilder::default()
            .path(PathBuf::from("/dev/tty"))
            .typ(LinuxDeviceType::C)
            .major(5)
            .minor(0)
            .file_mode(0o066u32)
            .build()
            .unwrap(),
        LinuxDeviceBuilder::default()
            .path(PathBuf::from("/dev/urandom"))
            .typ(LinuxDeviceType::C)
            .major(1)
            .minor(9)
            .file_mode(0o066u32)
            .build()
            .unwrap(),
        LinuxDeviceBuilder::default()
            .path(PathBuf::from("/dev/random"))
            .typ(LinuxDeviceType::C)
            .major(1)
            .minor(8)
            .file_mode(0o066u32)
            .build()
            .unwrap(),
    ]
}

/// Attempts to delete the path the requested number of times.
pub(crate) fn delete_with_retry<P: AsRef<Path>, L: Into<Option<Duration>>>(
    path: P,
    retries: u32,
    limit_backoff: L,
) -> Result<()> {
    let mut attempts = 0;
    let mut delay = Duration::from_millis(10);
    let path = path.as_ref();
    let limit = limit_backoff.into().unwrap_or(Duration::MAX);

    while attempts < retries {
        if fs::remove_dir(path).is_ok() {
            return Ok(());
        }

        std::thread::sleep(delay);
        attempts += attempts;
        delay *= attempts;
        if delay > limit {
            delay = limit;
        }
    }

    bail!("could not delete {:?}", path)
}<|MERGE_RESOLUTION|>--- conflicted
+++ resolved
@@ -176,7 +176,6 @@
     fs::read_to_string(path).with_context(|| format!("failed to open {:?}", path))
 }
 
-<<<<<<< HEAD
 #[inline]
 pub async fn async_read_cgroup_file<P: AsRef<Path>>(path: P) -> Result<String> {
     let file = OpenOptions::new()
@@ -213,17 +212,6 @@
     Ok(result)
 }
 
-pub fn get_supported_cgroup_fs() -> Result<Vec<Cgroup>> {
-    let cgroup_mount = Process::myself()?
-        .mountinfo()?
-        .into_iter()
-        .find(|m| m.fs_type == "cgroup");
-
-    let cgroup2_mount = Process::myself()?
-        .mountinfo()?
-        .into_iter()
-        .find(|m| m.fs_type == "cgroup2");
-=======
 /// Determines the cgroup setup of the system. Systems typically have one of
 /// three setups:
 /// - Unified: Pure cgroup v2 system.
@@ -249,7 +237,6 @@
             if stat.filesystem_type() == CGROUP2_SUPER_MAGIC {
                 return Ok(CgroupSetup::Unified);
             }
->>>>>>> 884428a0
 
             if stat.filesystem_type() == TMPFS_MAGIC {
                 let unified = Path::new("/sys/fs/cgroup/unified");

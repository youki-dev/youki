name: ✔️ Verification of integration

on:
  push:
    branches:
      - main
  pull_request:
    branches:
      - main
  workflow_dispatch:

jobs:
  changes:
    runs-on: ubuntu-22.04
    timeout-minutes: 15
    outputs:
      any_modified: ${{ steps.filter.outputs.any_modified }}
    steps:
      - uses: actions/checkout@v3
      - uses: tj-actions/changed-files@v41
        id: filter
        with:
          files: |
            .github/workflows/integration_tests_validation.yaml
            tests/runtimetest/**
            tests/test_framework/**
            tests/integration_test/**
          files_ignore: |
            **.md
      - name: List all changed files
        run: |
          for file in ${{ steps.filter.outputs.all_modified_files }}; do
            echo "$file was changed"
          done
  validate:
    needs: [changes]
    if: needs.changes.outputs.any_modified == 'true'
    runs-on: ubuntu-20.04
    timeout-minutes: 30
    steps:
      - uses: actions/checkout@v3
      - name: Setup Rust toolchain and cache
        uses: actions-rust-lang/setup-rust-toolchain@v1.3.7
      - name: Install just
        uses: taiki-e/install-action@just
      - name: Install requirements
        run: sudo env PATH=$PATH just ci-prepare
      - name: Install runc 1.1.11
        run: |
<<<<<<< HEAD
          wget -q https://github.com/opencontainers/runc/releases/download/v1.1.8/runc.amd64
=======
          wget -q https://github.com/opencontainers/runc/releases/download/v1.1.11/runc.amd64
>>>>>>> abb339cb
          sudo mv runc.amd64 /usr/bin/runc
          sudo chmod 755 /usr/bin/runc
      - name: Build
        run: just runtimetest contest
      - name: Validate tests on runc
        run: just validate-contest-runc<|MERGE_RESOLUTION|>--- conflicted
+++ resolved
@@ -47,11 +47,7 @@
         run: sudo env PATH=$PATH just ci-prepare
       - name: Install runc 1.1.11
         run: |
-<<<<<<< HEAD
-          wget -q https://github.com/opencontainers/runc/releases/download/v1.1.8/runc.amd64
-=======
           wget -q https://github.com/opencontainers/runc/releases/download/v1.1.11/runc.amd64
->>>>>>> abb339cb
           sudo mv runc.amd64 /usr/bin/runc
           sudo chmod 755 /usr/bin/runc
       - name: Build

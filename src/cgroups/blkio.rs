use std::path::Path;


use async_trait::async_trait;
use smol::{fs::{OpenOptions, create_dir_all}, io::AsyncWriteExt};

use crate::{
    cgroups::Controller,
};
use oci_spec::{LinuxBlockIo, LinuxResources};

const CGROUP_BLKIO_THROTTLE_READ_BPS: &str = "blkio.throttle.read_bps_device";
const CGROUP_BLKIO_THROTTLE_WRITE_BPS: &str = "blkio.throttle.write_bps_device";
const CGROUP_BLKIO_THROTTLE_READ_IOPS: &str = "blkio.throttle.read_iops_device";
const CGROUP_BLKIO_THROTTLE_WRITE_IOPS: &str = "blkio.throttle.write_iops_device";

pub struct Blkio {}

#[async_trait]
impl Controller for Blkio {
    async fn apply(
        linux_resources: &LinuxResources,
        cgroup_root: &Path,
        pid: nix::unistd::Pid,
    ) -> anyhow::Result<()> {
        match &linux_resources.block_io {
            None => return Ok(()),
            Some(block_io) => {
                create_dir_all(cgroup_root).await?;
                Self::apply(cgroup_root, block_io).await?;
            }
        }

        let mut file = OpenOptions::new()
            .create(false)
            .write(true)
            .truncate(false)
            .open(cgroup_root.join("cgroup.procs")).await?;

        file.write_all(pid.to_string().as_bytes()).await?;
        file.sync_data().await?;

        Ok(())
    }
}

impl Blkio {
    async fn apply(root_path: &Path, blkio: &LinuxBlockIo) -> anyhow::Result<()> {
        for trbd in &blkio.blkio_throttle_read_bps_device {
            Self::write_file(
                &root_path.join(CGROUP_BLKIO_THROTTLE_READ_BPS),
                &format!("{}:{} {}", trbd.major, trbd.minor, trbd.rate),
            ).await?;
        }

        for twbd in &blkio.blkio_throttle_write_bps_device {
            Self::write_file(
                &root_path.join(CGROUP_BLKIO_THROTTLE_WRITE_BPS),
                &format!("{}:{} {}", twbd.major, twbd.minor, twbd.rate),
            ).await?;
        }

        for trid in &blkio.blkio_throttle_read_iops_device {
            Self::write_file(
                &root_path.join(CGROUP_BLKIO_THROTTLE_READ_IOPS),
                &format!("{}:{} {}", trid.major, trid.minor, trid.rate),
            ).await?;
        }

        for twid in &blkio.blkio_throttle_write_iops_device {
            Self::write_file(
                &root_path.join(CGROUP_BLKIO_THROTTLE_WRITE_IOPS),
                &format!("{}:{} {}", twid.major, twid.minor, twid.rate),
            ).await?;
        }

        Ok(())
    }

    async fn write_file(file_path: &Path, data: &str) -> anyhow::Result<()> {
        let mut file = OpenOptions::new()
            .create(false)
            .write(true)
            .truncate(false)
            .open(file_path).await?;

        file.write_all(data.as_bytes()).await?;
        file.sync_data().await?;

        Ok(())
    }
}

#[cfg(test)]
mod tests {
    use std::path::PathBuf;

    use super::*;
<<<<<<< HEAD
    use oci_spec::{LinuxBlockIo, LinuxThrottleDevice};
=======
    use crate::spec::{LinuxBlockIo, LinuxThrottleDevice};
>>>>>>> 61f895b7
    use std::io::Write;

    struct BlockIoBuilder {
        block_io: LinuxBlockIo,
    }

    impl BlockIoBuilder {
        fn new() -> Self {
            let block_io = LinuxBlockIo {
                blkio_weight: Some(0),
                blkio_leaf_weight: Some(0),
                blkio_weight_device: vec![],
                blkio_throttle_read_bps_device: vec![],
                blkio_throttle_write_bps_device: vec![],
                blkio_throttle_read_iops_device: vec![],
                blkio_throttle_write_iops_device: vec![],
            };

            Self { block_io }
        }

        fn with_read_bps(mut self, throttle: Vec<LinuxThrottleDevice>) -> Self {
            self.block_io.blkio_throttle_read_bps_device = throttle;
            self
        }

        fn with_write_bps(mut self, throttle: Vec<LinuxThrottleDevice>) -> Self {
            self.block_io.blkio_throttle_write_bps_device = throttle;
            self
        }

        fn with_read_iops(mut self, throttle: Vec<LinuxThrottleDevice>) -> Self {
            self.block_io.blkio_throttle_read_iops_device = throttle;
            self
        }

        fn with_write_iops(mut self, throttle: Vec<LinuxThrottleDevice>) -> Self {
            self.block_io.blkio_throttle_write_iops_device = throttle;
            self
        }

        fn build(self) -> LinuxBlockIo {
            self.block_io
        }
    }

    fn setup(testname: &str, throttle_type: &str) -> (PathBuf, PathBuf) {
        let tmp = create_temp_dir(testname).expect("create temp directory for test");
        let throttle_file = set_fixture(&tmp, throttle_type, "")
            .unwrap_or_else(|_| panic!("set fixture for {}", throttle_type));

        (tmp, throttle_file)
    }

    fn set_fixture(
        temp_dir: &std::path::Path,
        filename: &str,
        val: &str,
    ) -> anyhow::Result<PathBuf> {
        let full_path = temp_dir.join(filename);

        let mut file = std::fs::OpenOptions::new()
            .create(true)
            .write(true)
            .truncate(true)
            .open(&full_path)?;
            
        file.write_all(val.as_bytes())?;
        file.sync_data()?;

        Ok(full_path)
    }

    fn create_temp_dir(test_name: &str) -> anyhow::Result<PathBuf> {
        std::fs::create_dir_all(std::env::temp_dir().join(test_name))?;
        Ok(std::env::temp_dir().join(test_name))
    }

    #[test]
    fn test_set_blkio_read_bps() {
        let (test_root, throttle) =
            setup("test_set_blkio_read_bps", CGROUP_BLKIO_THROTTLE_READ_BPS);

        smol::block_on(async {
            let blkio = BlockIoBuilder::new()
                .with_read_bps(vec![LinuxThrottleDevice {
                    major: 8,
                    minor: 0,
                    rate: 102400,
                }])
                .build();

            Blkio::apply(&test_root, &blkio).await.expect("apply blkio");
            let content = std::fs::read_to_string(throttle)
                .expect(&format!("read {} content", CGROUP_BLKIO_THROTTLE_READ_BPS));

            assert_eq!("8:0 102400", content);
        });
    }

    #[test]
    fn test_set_blkio_write_bps() {
        let (test_root, throttle) =
            setup("test_set_blkio_write_bps", CGROUP_BLKIO_THROTTLE_WRITE_BPS);

        smol::block_on(async {
            let blkio = BlockIoBuilder::new()
                .with_write_bps(vec![LinuxThrottleDevice {
                    major: 8,
                    minor: 0,
                    rate: 102400,
                }])
                .build();

            Blkio::apply(&test_root, &blkio).await.expect("apply blkio");
            let content = std::fs::read_to_string(throttle)
                .expect(&format!("read {} content", CGROUP_BLKIO_THROTTLE_WRITE_BPS));

            assert_eq!("8:0 102400", content);
        });
    }

    #[test]
    fn test_set_blkio_read_iops() {
        let (test_root, throttle) =
            setup("test_set_blkio_read_iops", CGROUP_BLKIO_THROTTLE_READ_IOPS);

        smol::block_on(async {
            let blkio = BlockIoBuilder::new()
                .with_read_iops(vec![LinuxThrottleDevice {
                    major: 8,
                    minor: 0,
                    rate: 102400,
                }])
                .build();

            Blkio::apply(&test_root, &blkio).await.expect("apply blkio");
            let content = std::fs::read_to_string(throttle)
                .expect(&format!("read {} content", CGROUP_BLKIO_THROTTLE_READ_IOPS));

            assert_eq!("8:0 102400", content);
        });
    }

    #[test]
    fn test_set_blkio_write_iops() {
        let (test_root, throttle) = setup(
            "test_set_blkio_write_iops",
            CGROUP_BLKIO_THROTTLE_WRITE_IOPS,
        );

        smol::block_on(async {
            let blkio = BlockIoBuilder::new()
                .with_write_iops(vec![LinuxThrottleDevice {
                    major: 8,
                    minor: 0,
                    rate: 102400,
                }])
                .build();

            Blkio::apply(&test_root, &blkio).await.expect("apply blkio");
            let content = std::fs::read_to_string(throttle).expect(&format!(
                "read {} content",
                CGROUP_BLKIO_THROTTLE_WRITE_IOPS
            ));

            assert_eq!("8:0 102400", content);
        });
    }
}<|MERGE_RESOLUTION|>--- conflicted
+++ resolved
@@ -96,11 +96,7 @@
     use std::path::PathBuf;
 
     use super::*;
-<<<<<<< HEAD
-    use oci_spec::{LinuxBlockIo, LinuxThrottleDevice};
-=======
     use crate::spec::{LinuxBlockIo, LinuxThrottleDevice};
->>>>>>> 61f895b7
     use std::io::Write;
 
     struct BlockIoBuilder {

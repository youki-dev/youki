use std::{
    path::Path,
};

use anyhow::{Result, *};
use async_trait::async_trait;
use nix::{errno::Errno, unistd::Pid};
use smol::{fs::{OpenOptions, create_dir_all}, io::{AsyncReadExt, AsyncWriteExt}};

use crate::{
    cgroups::Controller,
};
use oci_spec::{LinuxMemory, LinuxResources};

const CGROUP_MEMORY_SWAP_LIMIT: &str = "memory.memsw.limit_in_bytes";
const CGROUP_MEMORY_LIMIT: &str = "memory.limit_in_bytes";
const CGROUP_MEMORY_USAGE: &str = "memory.usage_in_bytes";
const CGROUP_MEMORY_MAX_USAGE: &str = "memory.max_usage_in_bytes";
const CGROUP_MEMORY_SWAPPINESS: &str = "memory.swappiness";
const CGROUP_MEMORY_RESERVATION: &str = "memory.soft_limit_in_bytes";
const CGROUP_MEMORY_OOM_CONTROL: &str = "memory.oom_control";

const CGROUP_KERNEL_MEMORY_LIMIT: &str = "memory.kmem.limit_in_bytes";
const CGROUP_KERNEL_TCP_MEMORY_LIMIT: &str = "memory.kmem.tcp.limit_in_bytes";

pub struct Memory {}

#[async_trait]
impl Controller for Memory {
    async fn apply(linux_resources: &LinuxResources, cgroup_root: &Path, pid: Pid) -> Result<()> {
        log::debug!("Apply Memory cgroup config");
        create_dir_all(&cgroup_root).await?;

        if let Some(memory) = &linux_resources.memory {
            let reservation = memory.reservation.unwrap_or(0);

            Self::apply(&memory, cgroup_root).await?;

            if reservation != 0 {
                Self::set(reservation, &cgroup_root.join(CGROUP_MEMORY_RESERVATION)).await?;
            }

            if linux_resources.disable_oom_killer {
                Self::set(0 as i64, &cgroup_root.join(CGROUP_MEMORY_OOM_CONTROL)).await?;
            } else {
                Self::set(1 as i64, &cgroup_root.join(CGROUP_MEMORY_OOM_CONTROL)).await?;
            }

            if let Some(swappiness) = memory.swappiness {
                if swappiness <= 100 {
                    Self::set(swappiness, &cgroup_root.join(CGROUP_MEMORY_SWAPPINESS)).await?;
                } else {
                    // invalid swappiness value
                    return Err(anyhow!(
                        "Invalid swappiness value: {}. Valid range is 0-100",
                        swappiness
                    ));
                }
            }

            // NOTE: Seems as though kernel and kernelTCP are both deprecated
            // neither are implemented by runc. Tests pass without this, but
            // kept in per the spec.
            if let Some(kmem) = memory.kernel {
                Self::set(kmem, &cgroup_root.join(CGROUP_KERNEL_MEMORY_LIMIT)).await?;
            }
            if let Some(tcp_mem) = memory.kernel_tcp {
                Self::set(tcp_mem, &cgroup_root.join(CGROUP_KERNEL_TCP_MEMORY_LIMIT)).await?;
            }

            let mut file = OpenOptions::new()
                .create(false)
                .write(true)
                .truncate(false)
                .open(cgroup_root.join("cgroup.procs")).await?;

            file.write_all(pid.to_string().as_bytes()).await?;
            file.sync_all().await?;
        }
        Ok(())
    }
}

impl Memory {
    async fn get_memory_usage(cgroup_root: &Path) -> Result<u64> {
        let path = cgroup_root.join(CGROUP_MEMORY_USAGE);
        let mut contents = String::new();
        OpenOptions::new()
            .create(false)
            .read(true)
            .open(path).await?
            .read_to_string(&mut contents).await?;

        contents = contents.trim().to_string();

        if contents == "max" {
            return Ok(u64::MAX);
        }

        let val = contents.parse::<u64>()?;
        Ok(val)
    }

    async fn get_memory_max_usage(cgroup_root: &Path) -> Result<u64> {
        let path = cgroup_root.join(CGROUP_MEMORY_MAX_USAGE);
        let mut contents = String::new();
        OpenOptions::new()
            .create(false)
            .read(true)
            .open(path).await?
            .read_to_string(&mut contents).await?;

        contents = contents.trim().to_string();

        if contents == "max" {
            return Ok(u64::MAX);
        }

        let val = contents.parse::<u64>()?;
        Ok(val)
    }

    async fn get_memory_limit(cgroup_root: &Path) -> Result<i64> {
        let path = cgroup_root.join(CGROUP_MEMORY_LIMIT);
        let mut contents = String::new();
        OpenOptions::new()
            .create(false)
            .read(true)
            .open(path).await?
            .read_to_string(&mut contents).await?;

        contents = contents.trim().to_string();

        if contents == "max" {
            return Ok(i64::MAX);
        }

        let val = contents.parse::<i64>()?;
        Ok(val)
    }

    async fn set<T: ToString>(val: T, path: &Path) -> std::io::Result<()> {
        let mut file = OpenOptions::new()
            .create(false)
            .write(true)
            .truncate(true)
            .open(path).await?;
        file.write_all(val.to_string().as_bytes()).await?;
        file.sync_all().await?;
        Ok(())
    }

<<<<<<< HEAD
    fn set_memory(val: i64, cgroup_root: &Path) -> Result<()> {
        if val == 0 {
            return Ok(());
        }
=======
    async fn set_memory(val: i64, cgroup_root: &Path) -> Result<()> {
>>>>>>> 61f895b7
        let path = cgroup_root.join(CGROUP_MEMORY_LIMIT);

        match Self::set(val, &path).await {
            Ok(_) => Ok(()),
            Err(e) => {
                // we need to look into the raw OS error for an EBUSY status
                match e.raw_os_error() {
                    Some(code) => match Errno::from_i32(code) {
                        Errno::EBUSY => {
<<<<<<< HEAD
                            let usage = Self::get_memory_usage(cgroup_root)?;
                            let max_usage = Self::get_memory_max_usage(cgroup_root)?;
                            bail!(
=======
                            let usage = Self::get_memory_usage(cgroup_root).await?;
                            let max_usage = Self::get_memory_max_usage(cgroup_root).await?;
                            Err(anyhow!(
>>>>>>> 61f895b7
                                    "unable to set memory limit to {} (current usage: {}, peak usage: {})",
                                    val,
                                    usage,
                                    max_usage,
                            )
                        }
                        _ => bail!(e),
                    },
                    None => bail!(e),
                }
            }
        }
    }

    async fn set_swap(val: i64, cgroup_root: &Path) -> Result<()> {
        if val == 0 {
            return Ok(());
        }

        let path = cgroup_root.join(CGROUP_MEMORY_SWAP_LIMIT);

        Self::set(val, &path).await?;

        Ok(())
    }

    async fn set_memory_and_swap(
        limit: i64,
        swap: i64,
        is_updated: bool,
        cgroup_root: &Path,
    ) -> Result<()> {
        // According to runc we need to change the write sequence of
        // limit and swap so it won't fail, because the new and old
        // values don't fit the kernel's validation
        // see:
        // https://github.com/opencontainers/runc/blob/3f6594675675d4e88901c782462f56497260b1d2/libcontainer/cgroups/fs/memory.go#L89
        if is_updated {
            Self::set_swap(swap, cgroup_root).await?;
            Self::set_memory(limit, cgroup_root).await?;
        }
        Self::set_memory(limit, cgroup_root).await?;
        Self::set_swap(swap, cgroup_root).await?;
        Ok(())
    }

    async fn apply(resource: &LinuxMemory, cgroup_root: &Path) -> Result<()> {
        match resource.limit {
            Some(limit) => {
                let current_limit = Self::get_memory_limit(cgroup_root).await?;
                match resource.swap {
                    Some(swap) => {
                        let is_updated = swap == -1 || current_limit < swap;
                        Self::set_memory_and_swap(limit, swap, is_updated, cgroup_root).await?;
                    }
                    None => {
                        if limit == -1 {
                            Self::set_memory_and_swap(limit, -1, true, cgroup_root).await?;
                        } else {
                            let is_updated = current_limit < 0;
                            Self::set_memory_and_swap(limit, 0, is_updated, cgroup_root).await?;
                        }
                    }
                }
            }
            None => match resource.swap {
<<<<<<< HEAD
                Some(swap) => Self::set_memory_and_swap(0, swap, false, cgroup_root)?,
                None => Self::set_memory_and_swap(0, 0, false, cgroup_root)?,
=======
                Some(swap) => {
                    Self::set_memory_and_swap(0, swap, false, cgroup_root).await?;
                }
                None => {
                    Self::set_memory_and_swap(0, 0, false, cgroup_root).await?;
                }
>>>>>>> 61f895b7
            },
        }
        Ok(())
    }
}

#[cfg(test)]
mod tests {
    use super::*;
<<<<<<< HEAD
    use oci_spec::LinuxMemory;
    use std::io::Write;
=======
    use std::io::Write;
    use crate::spec::LinuxMemory;
>>>>>>> 61f895b7

    fn set_fixture(temp_dir: &std::path::Path, filename: &str, val: &str) -> Result<()> {
        let mut file = std::fs::OpenOptions::new()
            .create(true)
            .write(true)
            .truncate(true)
            .open(temp_dir.join(filename))?;
        file.write_all(val.as_bytes())?;
        file.sync_all()?;

        Ok(())
    }

    fn create_temp_dir(test_name: &str) -> Result<std::path::PathBuf> {
        std::fs::create_dir_all(std::env::temp_dir().join(test_name))?;
        Ok(std::env::temp_dir().join(test_name))
    }

    #[test]
    fn test_set_memory() {
        let limit = 1024;
        let tmp = create_temp_dir("test_set_memory").expect("create temp directory for test");
        set_fixture(&tmp, CGROUP_MEMORY_USAGE, "0").expect("Set fixure for memory usage");
        set_fixture(&tmp, CGROUP_MEMORY_MAX_USAGE, "0").expect("Set fixure for max memory usage");
        set_fixture(&tmp, CGROUP_MEMORY_LIMIT, "0").expect("Set fixure for memory limit");

        smol::block_on(async {
            Memory::set_memory(limit, &tmp).await.expect("Set memory limit");
            let content =
                std::fs::read_to_string(tmp.join(CGROUP_MEMORY_LIMIT)).expect("Read to string");
            assert_eq!(limit.to_string(), content)
        });
<<<<<<< HEAD
    }

    #[test]
    fn pass_set_memory_if_limit_is_zero() {
        let sample_val = "1024";
        let limit = 0;
        let tmp = create_temp_dir("pass_set_memory_if_limit_is_zero")
            .expect("create temp directory for test");
        set_fixture(&tmp, CGROUP_MEMORY_LIMIT, sample_val).expect("Set fixure for memory limit");
        Memory::set_memory(limit, &tmp).expect("Set memory limit");
        let content =
            std::fs::read_to_string(tmp.join(CGROUP_MEMORY_LIMIT)).expect("Read to string");
        assert_eq!(content, sample_val)
=======
>>>>>>> 61f895b7
    }

    #[test]
    fn test_set_swap() {
        let limit = 512;
        let tmp = create_temp_dir("test_set_swap").expect("create temp directory for test");
        set_fixture(&tmp, CGROUP_MEMORY_SWAP_LIMIT, "0").expect("Set fixure for swap limit");

        smol::block_on(async {
            Memory::set_swap(limit, &tmp).await.expect("Set swap limit");
            let content =
                std::fs::read_to_string(tmp.join(CGROUP_MEMORY_SWAP_LIMIT)).expect("Read to string");
            assert_eq!(limit.to_string(), content)
        });
    }

    #[test]
    fn test_set_memory_and_swap() {
        let tmp =
            create_temp_dir("test_set_memory_and_swap").expect("create temp directory for test");
        set_fixture(&tmp, CGROUP_MEMORY_USAGE, "0").expect("Set fixure for memory usage");
        set_fixture(&tmp, CGROUP_MEMORY_MAX_USAGE, "0").expect("Set fixure for max memory usage");
        set_fixture(&tmp, CGROUP_MEMORY_LIMIT, "0").expect("Set fixure for memory limit");
        set_fixture(&tmp, CGROUP_MEMORY_SWAP_LIMIT, "0").expect("Set fixure for swap limit");

        // test unlimited memory with no set swap
            smol::block_on(async {
                let limit = -1;
                let linux_memory = &LinuxMemory {
                    limit: Some(limit),
                    swap: None, // Some(0) gives the same outcome
                    reservation: None,
                    kernel: None,
                    kernel_tcp: None,
                    swappiness: None,
                };
                Memory::apply(linux_memory, &tmp).await.expect("Set memory and swap");

                let limit_content =
                    std::fs::read_to_string(tmp.join(CGROUP_MEMORY_LIMIT)).expect("Read to string");
                assert_eq!(limit.to_string(), limit_content);

                let swap_content = std::fs::read_to_string(tmp.join(CGROUP_MEMORY_SWAP_LIMIT))
                    .expect("Read to string");
                // swap should be set to -1 also
                assert_eq!(limit.to_string(), swap_content);
            });

        // test setting swap and memory to arbitrary values
        smol::block_on(async {
            let limit = 1024 * 1024 * 1024;
            let swap = 1024;
            let linux_memory = &LinuxMemory {
                limit: Some(limit),
                swap: Some(swap),
                reservation: None,
                kernel: None,
                kernel_tcp: None,
                swappiness: None,
            };
            smol::block_on(async {
                Memory::apply(linux_memory, &tmp).await.expect("Set memory and swap");

                let limit_content =
                    std::fs::read_to_string(tmp.join(CGROUP_MEMORY_LIMIT)).expect("Read to string");
                assert_eq!(limit.to_string(), limit_content);

                let swap_content = std::fs::read_to_string(tmp.join(CGROUP_MEMORY_SWAP_LIMIT))
                    .expect("Read to string");
                assert_eq!(swap.to_string(), swap_content);
            });
        });
    }
}<|MERGE_RESOLUTION|>--- conflicted
+++ resolved
@@ -150,14 +150,7 @@
         Ok(())
     }
 
-<<<<<<< HEAD
-    fn set_memory(val: i64, cgroup_root: &Path) -> Result<()> {
-        if val == 0 {
-            return Ok(());
-        }
-=======
     async fn set_memory(val: i64, cgroup_root: &Path) -> Result<()> {
->>>>>>> 61f895b7
         let path = cgroup_root.join(CGROUP_MEMORY_LIMIT);
 
         match Self::set(val, &path).await {
@@ -167,15 +160,9 @@
                 match e.raw_os_error() {
                     Some(code) => match Errno::from_i32(code) {
                         Errno::EBUSY => {
-<<<<<<< HEAD
-                            let usage = Self::get_memory_usage(cgroup_root)?;
-                            let max_usage = Self::get_memory_max_usage(cgroup_root)?;
-                            bail!(
-=======
                             let usage = Self::get_memory_usage(cgroup_root).await?;
                             let max_usage = Self::get_memory_max_usage(cgroup_root).await?;
                             Err(anyhow!(
->>>>>>> 61f895b7
                                     "unable to set memory limit to {} (current usage: {}, peak usage: {})",
                                     val,
                                     usage,
@@ -242,17 +229,12 @@
                 }
             }
             None => match resource.swap {
-<<<<<<< HEAD
-                Some(swap) => Self::set_memory_and_swap(0, swap, false, cgroup_root)?,
-                None => Self::set_memory_and_swap(0, 0, false, cgroup_root)?,
-=======
                 Some(swap) => {
                     Self::set_memory_and_swap(0, swap, false, cgroup_root).await?;
                 }
                 None => {
                     Self::set_memory_and_swap(0, 0, false, cgroup_root).await?;
                 }
->>>>>>> 61f895b7
             },
         }
         Ok(())
@@ -262,13 +244,8 @@
 #[cfg(test)]
 mod tests {
     use super::*;
-<<<<<<< HEAD
-    use oci_spec::LinuxMemory;
-    use std::io::Write;
-=======
     use std::io::Write;
     use crate::spec::LinuxMemory;
->>>>>>> 61f895b7
 
     fn set_fixture(temp_dir: &std::path::Path, filename: &str, val: &str) -> Result<()> {
         let mut file = std::fs::OpenOptions::new()
@@ -301,22 +278,6 @@
                 std::fs::read_to_string(tmp.join(CGROUP_MEMORY_LIMIT)).expect("Read to string");
             assert_eq!(limit.to_string(), content)
         });
-<<<<<<< HEAD
-    }
-
-    #[test]
-    fn pass_set_memory_if_limit_is_zero() {
-        let sample_val = "1024";
-        let limit = 0;
-        let tmp = create_temp_dir("pass_set_memory_if_limit_is_zero")
-            .expect("create temp directory for test");
-        set_fixture(&tmp, CGROUP_MEMORY_LIMIT, sample_val).expect("Set fixure for memory limit");
-        Memory::set_memory(limit, &tmp).expect("Set memory limit");
-        let content =
-            std::fs::read_to_string(tmp.join(CGROUP_MEMORY_LIMIT)).expect("Read to string");
-        assert_eq!(content, sample_val)
-=======
->>>>>>> 61f895b7
     }
 
     #[test]

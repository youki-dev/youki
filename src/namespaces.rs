--- conflicted
+++ resolved
@@ -87,12 +87,8 @@
 mod tests {
     use super::*;
     use crate::syscall::test::TestHelperSyscall;
-<<<<<<< HEAD
     use oci_spec::runtime::{LinuxNamespaceBuilder, LinuxNamespaceType};
-=======
-    use oci_spec::runtime::LinuxNamespaceType;
     use serial_test::serial;
->>>>>>> 3bb01d2d
 
     fn gen_sample_linux_namespaces() -> Vec<LinuxNamespace> {
         vec![

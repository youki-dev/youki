--- conflicted
+++ resolved
@@ -147,27 +147,9 @@
         let init_pid = receiver_from_intermediate.wait_for_intermediate_ready()?;
         log::debug!("init pid is {:?}", init_pid);
 
-<<<<<<< HEAD
         if self.rootless.is_none() && linux.resources().is_some() && self.init {
             if let Some(resources) = linux.resources().as_ref() {
-                let controller_opt = cgroups::common::ControllerOpt {
-                    resources,
-                    freezer_state: None,
-                    oom_score_adj: None,
-                    disable_oom_killer: false,
-                };
-                cmanager
-                    .add_task(init_pid)
-                    .context("Failed to add tasks to cgroup manager")?;
-
-                cmanager
-                    .apply(&controller_opt)
-                    .context("Failed to apply resource limits through cgroup")?;
-=======
-        if self.rootless.is_none() && linux.resources.is_some() && self.init {
-            if let Some(resources) = linux.resources.as_ref() {
                 apply_cgroups(resources, init_pid, cmanager.as_ref())?;
->>>>>>> 4224d563
             }
         }
 

use anyhow::{bail, Context, Result};
use nix::unistd;
use oci_spec::runtime::Spec;
use rootless::Rootless;
use std::{
    fs,
    path::{Path, PathBuf},
};

use crate::{apparmor, notify_socket::NOTIFY_FILE, rootless, tty, utils};

use super::{
    builder::ContainerBuilder, builder_impl::ContainerBuilderImpl, Container, ContainerStatus,
};

// Builder that can be used to configure the properties of a new container
pub struct InitContainerBuilder<'a> {
    base: ContainerBuilder<'a>,
    bundle: PathBuf,
    use_systemd: bool,
}

impl<'a> InitContainerBuilder<'a> {
    /// Generates the base configuration for a new container from which
    /// configuration methods can be chained
    pub(super) fn new(builder: ContainerBuilder<'a>, bundle: PathBuf) -> Self {
        Self {
            base: builder,
            bundle,
            use_systemd: true,
        }
    }

    /// Sets if systemd should be used for managing cgroups
    pub fn with_systemd(mut self, should_use: bool) -> Self {
        self.use_systemd = should_use;
        self
    }

    /// Creates a new container
    pub fn build(self) -> Result<Container> {
        let spec = self.load_spec()?;
        let container_dir = self.create_container_dir()?;
        self.save_spec(&spec, &container_dir)?;

        let mut container = self.create_container_state(&container_dir)?;
        container
            .set_systemd(self.use_systemd)
            .set_annotations(spec.annotations().clone());

        unistd::chdir(&*container_dir)?;
        let notify_path = container_dir.join(NOTIFY_FILE);
        // convert path of root file system of the container to absolute path
        let rootfs = fs::canonicalize(&spec.root().as_ref().context("no root in spec")?.path())?;

        // if socket file path is given in commandline options,
        // get file descriptors of console socket
        let csocketfd = if let Some(console_socket) = &self.base.console_socket {
            Some(tty::setup_console_socket(
                &container_dir,
                console_socket,
                "console-socket",
            )?)
        } else {
            None
        };

        let rootless = Rootless::new(&spec)?;
        let mut builder_impl = ContainerBuilderImpl {
            init: true,
            syscall: self.base.syscall,
            container_id: self.base.container_id,
            pid_file: self.base.pid_file,
            console_socket: csocketfd,
            use_systemd: self.use_systemd,
            spec: &spec,
            rootfs,
            rootless,
            notify_path,
            container: Some(container.clone()),
            preserve_fds: self.base.preserve_fds,
        };

        builder_impl.create()?;
        container.refresh_state()?;

        Ok(container)
    }

    fn create_container_dir(&self) -> Result<PathBuf> {
        let container_dir = self.base.root_path.join(&self.base.container_id);
        log::debug!("container directory will be {:?}", container_dir);

        if container_dir.exists() {
            bail!("container {} already exists", self.base.container_id);
        }

        utils::create_dir_all(&container_dir)?;
        Ok(container_dir)
    }

    fn load_spec(&self) -> Result<Spec> {
        let source_spec_path = self.bundle.join("config.json");
        let mut spec = Spec::load(&source_spec_path)?;
<<<<<<< HEAD
        if !spec.version().starts_with("1.0") {
=======
        Self::validate_spec(&spec).context("failed to validate runtime spec")?;

        spec.canonicalize_rootfs(&self.bundle)?;
        Ok(spec)
    }

    fn validate_spec(spec: &Spec) -> Result<()> {
        if !spec.version.starts_with("1.0") {
>>>>>>> 3bb01d2d
            bail!(
                "runtime spec has incompatible version '{}'. Only 1.0.X is supported",
                spec.version()
            );
        }

        if let Some(process) = &spec.process {
            if let Some(profile) = &process.apparmor_profile {
                if !apparmor::is_enabled()? {
                    bail!(
                        "apparmor profile {} is specified in runtime spec, \
                    but apparmor is not activated on this system",
                        profile
                    );
                }
            }
        }

        Ok(())
    }

    fn save_spec(&self, spec: &Spec, container_dir: &Path) -> Result<()> {
        let target_spec_path = container_dir.join("config.json");
        spec.save(target_spec_path)?;
        Ok(())
    }

    fn create_container_state(&self, container_dir: &Path) -> Result<Container> {
        let container = Container::new(
            &self.base.container_id,
            ContainerStatus::Creating,
            None,
            self.bundle.as_path(),
            container_dir,
        )?;
        container.save()?;
        Ok(container)
    }
}<|MERGE_RESOLUTION|>--- conflicted
+++ resolved
@@ -102,9 +102,6 @@
     fn load_spec(&self) -> Result<Spec> {
         let source_spec_path = self.bundle.join("config.json");
         let mut spec = Spec::load(&source_spec_path)?;
-<<<<<<< HEAD
-        if !spec.version().starts_with("1.0") {
-=======
         Self::validate_spec(&spec).context("failed to validate runtime spec")?;
 
         spec.canonicalize_rootfs(&self.bundle)?;
@@ -112,16 +109,15 @@
     }
 
     fn validate_spec(spec: &Spec) -> Result<()> {
-        if !spec.version.starts_with("1.0") {
->>>>>>> 3bb01d2d
+        if !spec.version().starts_with("1.0") {
             bail!(
                 "runtime spec has incompatible version '{}'. Only 1.0.X is supported",
                 spec.version()
             );
         }
 
-        if let Some(process) = &spec.process {
-            if let Some(profile) = &process.apparmor_profile {
+        if let Some(process) = &spec.process() {
+            if let Some(profile) = &process.apparmor_profile() {
                 if !apparmor::is_enabled()? {
                     bail!(
                         "apparmor profile {} is specified in runtime spec, \

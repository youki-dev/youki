--- conflicted
+++ resolved
@@ -15,52 +15,9 @@
 
 impl Start {
     pub fn exec(&self, root_path: PathBuf) -> Result<()> {
-<<<<<<< HEAD
-        let container_root = root_path.join(&self.container_id);
-        if !container_root.exists() {
-            bail!("{} doesn't exist.", self.container_id)
-        }
-        let container = Container::load(container_root)?.refresh_status()?;
-        if !container.can_start() {
-            let err_msg = format!(
-                "{} could not be started because it was {:?}",
-                container.id(),
-                container.status()
-            );
-            log::error!("{}", err_msg);
-            bail!(err_msg);
-        }
-
-        let spec_path = container.root.join("config.json");
-        let spec = oci_spec::runtime::Spec::load(spec_path).context("failed to load spec")?;
-        if let Some(hooks) = spec.hooks().as_ref() {
-            // While prestart is marked as deprecated in the OCI spec, the docker and integration test still
-            // uses it.
-            #[allow(deprecated)]
-            hooks::run_hooks(hooks.prestart().as_ref(), Some(&container))
-                .with_context(|| "Failed to run pre start hooks")?;
-        }
-
-        unistd::chdir(container.root.as_os_str())?;
-
-        let mut notify_socket = NotifySocket::new(&container.root.join(NOTIFY_FILE));
-        notify_socket.notify_container_start()?;
-        let container = container.update_status(ContainerStatus::Running);
-        container.save()?;
-
-        // Run post start hooks. It runs after the container process is started.
-        // It is called in the Runtime Namespace.
-        if let Some(hooks) = spec.hooks().as_ref() {
-            hooks::run_hooks(hooks.poststart().as_ref(), Some(&container))
-                .with_context(|| "Failed to run post start hooks")?;
-        }
-
-        Ok(())
-=======
         let mut container = load_container(root_path, &self.container_id)?;
         container
             .start()
             .with_context(|| format!("failed to start container {}", self.container_id))
->>>>>>> 3bb01d2d
     }
 }